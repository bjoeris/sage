--- conflicted
+++ resolved
@@ -26,13 +26,8 @@
 if [ "$SAGE_DEBUG" = "yes" ]; then
     echo "Building a debug version of gf2x."
     export CFLAGS="-O0 -g $CFLAGS"
-<<<<<<< HEAD
-elif $CC --version 2>/dev/null |grep 'gcc.* 5[.]1' >/dev/null; then
-    echo "Using compiler flags to work around problems with GCC 5.1 (Trac #18580)"
-=======
 elif $CC --version 2>/dev/null |grep 'gcc.* 5[.][12]' >/dev/null; then
     echo "Using compiler flags to work around problems with GCC 5.1/5.2 (Trac #18580,#18978)"
->>>>>>> 58f931d0
     export CFLAGS="-O2 -fno-forward-propagate -g $CFLAGS"
 else
     export CFLAGS="-O2 -g $CFLAGS"
