--- conflicted
+++ resolved
@@ -144,7 +144,6 @@
     username = c.get('auth', 'username')
     pubkey_file = c.get('auth', 'pubkey_file')
     clientdb = ClientDatabase()
-<<<<<<< HEAD
     if clientdb.get_user(username) is None:
         clientdb.add_user(username, pubkey_file)
         print 'Added user %s.\n' % (username)
@@ -154,18 +153,6 @@
             clientdb.del_user(username)
             clientdb.add_user(username, pubkey_file)
             print "User %s's pubkey changed, setting to new one." % (username)
-=======
-    if clientdb.get_user_and_key(username) is None:
-        clientdb.add_user(username, pubkey_file)
-        print 'Added user %s\n' % (username)
-    else:
-        (user, key) = clientdb.get_user_and_key(username)
-        pubkey = open(pubkey_file).read()
-        if pubkey != key:
-            clientdb.del_user(username)
-            clientdb.add_user(username, pubkey_file)
-            print 'User %s exists, changing public key' % (username)
->>>>>>> 3fd57d0f
         else:
             print 'User %s already exists.' % (username)
 
