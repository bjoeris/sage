--- conflicted
+++ resolved
@@ -560,11 +560,7 @@
             sage: gap3('3+2')
             Traceback (most recent call last):
             ...
-<<<<<<< HEAD
-            TypeError: unable to start gap3 because the command ... failed
-=======
             TypeError: unable to start gap3 because the command '/wrongpath/gap3 -p -y 500' failed: The command was not found or was not executable: /wrongpath/gap3.
->>>>>>> b22c33b8
             <BLANKLINE>
                 Your attempt to start GAP3 failed, either because you do not have
                 have GAP3 installed, or because it is not configured correctly.
