--- conflicted
+++ resolved
@@ -14,18 +14,12 @@
     sage: f = {0:0,1:1,2:3}
     sage: x = H(f)
     sage: x
-<<<<<<< HEAD
     Simplicial complex morphism:
       From: Simplicial complex with vertex set (0, 1, 2) and facets {(1, 2), (0, 2), (0, 1)}
       To: Simplicial complex with vertex set (0, 1, 2, 3) and facets {(0, 2, 3), (0, 1, 2), (1, 2, 3), (0, 1, 3)}
       Defn: 0 |--> 0
             1 |--> 1
             2 |--> 3
-=======
-    Simplicial complex morphism {0: 0, 1: 1, 2: 3}
-     from Simplicial complex with vertex set (0, 1, 2) and facets {(1, 2), (0, 2), (0, 1)}
-     to Simplicial complex with vertex set (0, 1, 2, 3) and facets {(0, 2, 3), (0, 1, 2), (1, 2, 3), (0, 1, 3)}
->>>>>>> d13c3688
     sage: x.is_injective()
     True
     sage: x.is_surjective()
@@ -101,16 +95,10 @@
             sage: H = Hom(S,T)
             sage: x = H(f)
             sage: x
-<<<<<<< HEAD
             Simplicial complex morphism:
               From: Simplicial complex with vertex set (0, 1, 2, 3, 4) and 5 facets
               To: Simplicial complex with vertex set (0, 1, 2, 3) and facets {(0, 2, 3), (0, 1, 2), (1, 2, 3), (0, 1, 3)}
               Defn: [0, 1, 2, 3, 4] --> [0, 1, 2, 2, 2]
-=======
-            Simplicial complex morphism {0: 0, 1: 1, 2: 2, 3: 2, 4: 2}
-             from Simplicial complex with vertex set (0, 1, 2, 3, 4) and 5 facets
-             to Simplicial complex with vertex set (0, 1, 2, 3) and facets {(0, 2, 3), (0, 1, 2), (1, 2, 3), (0, 1, 3)}
->>>>>>> d13c3688
         """
         return SimplicialComplexMorphism(f,self.domain(),self.codomain())
 
@@ -124,7 +112,6 @@
             sage: H = Hom(S,S.product(S, is_mutable=False))
             sage: d = H.diagonal_morphism()
             sage: d
-<<<<<<< HEAD
             Simplicial complex morphism:
               From: Simplicial complex with vertex set (0, 1, 2, 3) and facets {(0, 2, 3), (0, 1, 2), (1, 2, 3), (0, 1, 3)}
               To:   Simplicial complex with 16 vertices and 96 facets
@@ -132,52 +119,29 @@
                     1 |--> L1R1
                     2 |--> L2R2
                     3 |--> L3R3
-=======
-            Simplicial complex morphism {0: 'L0R0', 1: 'L1R1', 2: 'L2R2', 3: 'L3R3'}
-             from Simplicial complex with vertex set (0, 1, 2, 3) and facets {(0, 2, 3), (0, 1, 2), (1, 2, 3), (0, 1, 3)}
-             to Simplicial complex with 16 vertices and 96 facets
->>>>>>> d13c3688
 
             sage: T = SimplicialComplex([[0], [1]], is_mutable=False)
             sage: U = T.product(T,rename_vertices = False, is_mutable=False)
             sage: G = Hom(T,U)
             sage: e = G.diagonal_morphism(rename_vertices = False)
             sage: e
-<<<<<<< HEAD
             Simplicial complex morphism:
               From: Simplicial complex with vertex set (0, 1) and facets {(0,), (1,)}
               To:   Simplicial complex with 4 vertices and facets {((1, 1),), ((1, 0),), ((0, 0),), ((0, 1),)}
               Defn: 0 |--> (0, 0)
                     1 |--> (1, 1)
         """
-
-        if self._codomain == self._domain.product(self._domain,rename_vertices=rename_vertices):
-            # Preserve whether the codomain is mutable when renaming the vertices.
-            mutable = self._codomain.is_mutable()
-            X = self._domain.product(self._domain,rename_vertices=rename_vertices, is_mutable=mutable)
-            f = dict()
-            if rename_vertices:
-                for i in self._domain.vertices().set():
-                    f[i] = "L"+str(i)+"R"+str(i)
-            else:
-                for i in self._domain.vertices().set():
-                    f[i] = (i,i)
-            return SimplicialComplexMorphism(f, self._domain,X)
-=======
-            Simplicial complex morphism {0: (0, 0), 1: (1, 1)}
-             from Simplicial complex with vertex set (0, 1) and facets {(0,), (1,)}
-             to Simplicial complex with 4 vertices and facets {((1, 1),), ((1, 0),), ((0, 0),), ((0, 1),)}
-        """
-        X = self._domain.product(self._domain,rename_vertices=rename_vertices)
+        # Preserve whether the codomain is mutable when renaming the vertices.
+        mutable = self._codomain.is_mutable()
+        X = self._domain.product(self._domain,rename_vertices=rename_vertices, is_mutable=mutable)
         if self._codomain != X:
             raise TypeError("diagonal morphism is only defined for Hom(X,XxX)")
         f = {}
         if rename_vertices:
             f = {i: "L{0}R{0}".format(i) for i in self._domain.vertices().set()}
->>>>>>> d13c3688
         else:
             f = {i: (i,i) for i in self._domain.vertices().set()}
-        return simplicial_complex_morphism.SimplicialComplexMorphism(f, self._domain, X)
+        return SimplicialComplexMorphism(f, self._domain, X)
 
     def identity(self):
         """
@@ -194,28 +158,14 @@
             sage: T = SimplicialComplex([[0,1]], is_mutable=False)
             sage: G = Hom(T,T)
             sage: G.identity()
-<<<<<<< HEAD
             Simplicial complex endomorphism of Simplicial complex with vertex set (0, 1) and facets {(0, 1)}
               Defn: 0 |--> 0
                     1 |--> 1
         """
-        if self.is_endomorphism_set():
-            f = dict()
-            for i in self._domain.vertices().set():
-                f[i]=i
-            return SimplicialComplexMorphism(f,self._domain,self._codomain)
-        else:
-            raise TypeError("Identity map is only defined for endomorphism sets.")
-=======
-            Simplicial complex morphism {0: 0, 1: 1}
-             from Simplicial complex with vertex set (0, 1) and facets {(0, 1)}
-             to Simplicial complex with vertex set (0, 1) and facets {(0, 1)}
-        """
         if not self.is_endomorphism_set():
             raise TypeError("identity map is only defined for endomorphism sets")
         f = {i:i for i in self._domain.vertices().set()}
-        return simplicial_complex_morphism.SimplicialComplexMorphism(f, self._domain, self._codomain)
->>>>>>> d13c3688
+        return SimplicialComplexMorphism(f, self._domain, self._codomain)
 
     def an_element(self):
         """
@@ -240,14 +190,6 @@
             if not X_vertices:
                 return {}
             else:
-<<<<<<< HEAD
-                raise TypeError("There are no morphisms from a non-empty simplicial complex to an empty simplicial comples.")
-        f = dict()
-        for x in X_vertices:
-            f[x]=i
-        return SimplicialComplexMorphism(f,self._domain,self._codomain)
-=======
                 raise TypeError("there are no morphisms from a non-empty simplicial complex to an empty simplicial complex")
         f = {x:i for x in X_vertices}
-        return simplicial_complex_morphism.SimplicialComplexMorphism(f, self._domain, self._codomain)
->>>>>>> d13c3688
+        return SimplicialComplexMorphism(f, self._domain, self._codomain)
