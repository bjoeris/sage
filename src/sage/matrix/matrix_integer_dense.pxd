--- conflicted
+++ resolved
@@ -1,10 +1,6 @@
 from sage.libs.gmp.types cimport *
-<<<<<<< HEAD
-include "sage/libs/flint/fmpz_mat.pxi"
-=======
 from sage.libs.flint.fmpz cimport *
 from sage.libs.flint.fmpz_mat cimport *
->>>>>>> 819000f6
 
 cimport matrix_dense
 from sage.rings.integer cimport Integer
@@ -31,13 +27,8 @@
     cdef void set_unsafe_mpz(self, Py_ssize_t i, Py_ssize_t j, const mpz_t value)
     cdef void set_unsafe_si(self, Py_ssize_t i, Py_ssize_t j, long value)
     cdef void set_unsafe_double(self, Py_ssize_t i, Py_ssize_t j, double value)
-<<<<<<< HEAD
-    cdef void get_unsafe_mpz(self, Py_ssize_t i, Py_ssize_t j, mpz_t value)
-    cdef double get_unsafe_double(self, Py_ssize_t i, Py_ssize_t j)
-=======
     cdef inline void get_unsafe_mpz(self, Py_ssize_t i, Py_ssize_t j, mpz_t value)
     cdef inline double get_unsafe_double(self, Py_ssize_t i, Py_ssize_t j)
->>>>>>> 819000f6
 
     # HNF Modn
     cdef int _hnf_modn(Matrix_integer_dense self, Matrix_integer_dense res,
