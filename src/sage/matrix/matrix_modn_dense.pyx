"""
Generic matrices over the integers modulo n.
"""

cimport matrix_dense
import matrix_dense

include "../ext/interrupt.pxi"
include "../ext/cdefs.pxi"

cdef extern from "string.h":
    void *memset(void *dest, int c, size_t n)
    void *memcpy(void *dest, void *src, size_t n)

from sage.misc.misc import verbose, get_verbose

cimport sage.ext.arith
import  sage.ext.arith
cdef sage.ext.arith.arith_int ai
ai = sage.ext.arith.arith_int()


##################################################################
# Matrix over integers modulo p, for p <= 46340
##################################################################

LEAVE_UNINITIALIZED = "LEAVE UNINITIALIZED"

MAX_MODULUS = 46340

<<<<<<< HEAD
cdef class Matrix_modn_dense(matrix_dense.Matrix_dense):
    def __init__(self, parent, object entries=None, coerce_entries=True, copy=True, clear=True):
=======
cdef class Matrix_modn_dense(matrix_generic.Matrix):
    def __init__(self, parent, object entries=None, coerce=True, copy=True, clear=True):
>>>>>>> ab838b49
        matrix_generic.Matrix.__init__(self, parent)

        cdef int i, p, nrows, ncols
        nrows = parent.nrows()
        ncols = parent.ncols()
        p = parent.base_ring().characteristic() # Should I do a sanity check here?
        self.matrix = <uint **> PyMem_Malloc(sizeof(uint*)*nrows)
        if self.matrix == <uint**> 0:
            raise MemoryError, "Error allocating memory"

        self._entries = <uint *> PyMem_Malloc(sizeof(uint)*nrows*ncols)
        if self._entries == <uint*> 0:
           raise MemoryError, "Error allocating matrix"

        cdef uint n, j, k

        k = 0
        for i from 0 <= i < nrows:
            self.matrix[i] = self._entries + k
            k = k + ncols

        cdef uint *v
        if p >= 46340:
            raise OverflowError, "p (=%s) must be < 46340"%p

        self.p = p
        self._nrows = nrows
        self._ncols = ncols
        self.gather = 2**32/(p*p)
        self.__pivots = None
        if entries == 0:
            entries = None
            clear = True
        if (entries is None or entries == 1) and clear:
            for i from 0 <= i < nrows:
                v = self.matrix[i]
                for j from 0 <= j < ncols:
                    v[j] = 0
            return
        if entries == 1:
            if nrows != ncols:
                raise TypeError, "scalar matrix must be square"
            for i from 0 <= i < nrows:
                self.matrix[i][i] = 1
            return
        if not clear or entries is LEAVE_UNINITIALIZED:
            return
        if len(entries) != nrows*ncols:
            raise IndexError, "The vector of entries has the wrong length."
        k = 0
        for i from 0 <= i < nrows:
            if PyErr_CheckSignals(): raise KeyboardInterrupt
            v = self.matrix[i]
            for j from 0 <= j < ncols:
                n = entries[k]
                v[j] = n % p
                if v[j] < 0:  # WARNING testing uint for negative value!
                    v[j] = v[j] + p
                k = k + 1

    def new_matrix(Matrix_modn_dense self, uint nrows=-1, uint ncols=-1, clear=True):
      if nrows == -1:
          nrows = self._nrows
      if ncols == -1:
          ncols = self._ncols
      return Matrix_modn_dense(self.matrix_space(nrows, ncols), clear=clear)

    def copy(Matrix_modn_dense self):
        cdef Matrix_modn_dense other
        other = self.new_matrix(clear=False)
        cdef int i, len
        len = self._ncols * sizeof(uint)
        for i from 0 <= i < self._nrows:
            memcpy(other.matrix[i], self.matrix[i], len)
        return other

    cdef set_matrix(Matrix_modn_dense self, uint **m):
        if self.matrix != <uint **>0:
            raise RuntimeError, "Only set matrix of uninitialized matrix."
        self.matrix = m

    def __getitem__(self, t):
        if not isinstance(t, tuple) or len(t) != 2:
            raise IndexError, "Index of matrix item must be a row and a column."
        cdef int i, j
        i, j = t
        if i<0 or i >= self._nrows or j<0 or j >= self._ncols:
            raise IndexError, "Array index out of bounds."
        return self.matrix[i][j]

    def __setitem__(self, t, x):
        if not isinstance(t, tuple) or len(t) != 2:
            raise IndexError, "Index for setting matrix item must be a row and a column."
        cdef int i, j
        i, j = t
        if i<0 or i >= self._nrows or j<0 or j >= self._ncols:
            raise IndexError, "Array index out of bounds."
        self.matrix[i][j] = int(x) % self.p

    def get_entry(Matrix_modn_dense self, int i, int j):
        if i < 0 or j < 0 or i >= self._nrows or j >= self._ncols:
            raise IndexError, "Array index (%s,%s) out of bounds."%(i,j)
        return self.matrix[i][j]

    def __call__(self, i, j):
        return self.matrix[i][j]


    def _cmp(self, Matrix_modn_dense other):
        cdef uint i, j
        if self.p != other.p or self._nrows != other._nrows \
            or self._ncols != other._ncols:
            return -1
        _sig_on
        for i from 0 <= i < self._nrows:
            for j from 0 <= j < self._ncols:
                if self.matrix[i][j] != other.matrix[i][j]:
                    _sig_off
                    return -1
        _sig_off
        return 0

    def __cmp__(self, other):
        if not isinstance(other, Matrix_modn_dense):
            return -1
        return self._cmp(other)

    cdef uint **get_matrix(Matrix_modn_dense self):
        return self.matrix

    def  __dealloc__(self):
        if self.matrix == <uint **> 0: # TODO: should never happen now, right
            return
        PyMem_Free(self._entries)
        PyMem_Free(self.matrix)

##     def _lift_to_Q(self):
##         cdef Matrix_rational M
##         M = Matrix_rational(self._nrows, self._ncols, LEAVE_UNINITIALIZED)

##         cdef mpq_t **m
##         m = <mpq_t **> PyMem_Malloc(sizeof(mpq_t*)*self._nrows)
##         if m == <mpq_t**> 0:
##             raise MemoryError, "Error allocating matrix"
##         _sig_on
##         cdef int i, j
##         for i from 0 <= i < self._nrows:
##             m[i] = <mpq_t *> PyMem_Malloc(sizeof(mpq_t)*self._ncols)
##             if m[i] == <mpq_t*> 0:
##                 _sig_off
##                 raise MemoryError, "Error allocating matrix"
##             for j from 0 <= j < self._ncols:
##                 mpq_init(m[i][j])
##                 mpq_set_ui(m[i][j], self.matrix[i][j], 1)
##         _sig_off
##         M.set_matrix(m)
##         return M

    def __mul__(Matrix_modn_dense self, Matrix_modn_dense other):
        if self.gather >= 2:
            return self._multiply_with_delayed_mod(other)
        if self._ncols != other._nrows:
            raise IndexError, "Number of columns of self must equal number of rows of other."
        if self.p != other.p:
            raise ArithmeticError, "The base matrices must have the same modulus."

        cdef Matrix_modn_dense M
        M = Matrix_modn_dense(self.parent, LEAVE_UNINITIALIZED)
        cdef uint **m
        m = M.matrix

        cdef uint i, j, k, nr, nc, s, p
        cdef uint *v
        nr = self._nrows
        nc = other._ncols
        p = self.p

        _sig_on
        for i from 0 <= i < nr:
            for j from 0 <= j < nc:
                s = 0
                v = self.matrix[i]
                for k from 0 <= k < self._ncols:
                    s = (s + (v[k] * other.matrix[k][j]))%p
                m[i][j] = s
        _sig_off
        return M

    def __add__(Matrix_modn_dense self, Matrix_modn_dense other):
        if self._ncols != other._ncols:
            raise IndexError, "Number of columns of self must equal number of rows of other."
        if self._nrows != other._nrows:
            raise IndexError, "Number of columns of self must equal number of rows of other."
        if self.p != other.p:
            raise ArithmeticError, "The base matrices must have the same modulus."

        cdef Matrix_modn_dense M
        M = Matrix_modn_dense(self.parent().matrix_space(self._nrows, self._ncols), LEAVE_UNINITIALIZED)
        cdef uint **m
        m = M.matrix

        cdef uint i, j, nr, nc, s, p, a
        cdef uint *v, *w
        nr = self._nrows
        nc = other._ncols
        p = self.p

        _sig_on
        for i from 0 <= i < nr:
            v = self.matrix[i]
            w = other.matrix[i]
            for j from 0 <= j < nc:
                a = v[j] + w[j]
                if a >= p:
                    m[i][j] = a - p
                else:
                    m[i][j] = a
        _sig_off
        return M

    def __sub__(Matrix_modn_dense self, Matrix_modn_dense other):
        if self._ncols != other._ncols:
            raise IndexError, "Number of columns of self must equal number of rows of other."
        if self._nrows != other._nrows:
            raise IndexError, "Number of columns of self must equal number of rows of other."
        if self.p != other.p:
            raise ArithmeticError, "The base matrices must have the same modulus."

        cdef Matrix_modn_dense M
        M = Matrix_modn_dense(self.parent(), LEAVE_UNINITIALIZED)
        cdef uint **m
        m = M.matrix

        cdef uint i, j, k, nr, nc, s, p, a
        cdef uint *v, *w
        nr = self._nrows
        nc = self._ncols
        p = self.p

        _sig_on
        for i from 0 <= i < nr:
            v = self.matrix[i]
            w = other.matrix[i]
            for j from 0 <= j < nc:
                a = v[j] + (p - <int> w[j])
                if a >= p:
                    m[i][j] = a - p
                else:
                    m[i][j] = a
        _sig_off
        return M


##     def _invert_submatrices(Matrix_modn_dense self,
##                             int self_r, int self_c, int n):
##         """
##         INPUT:
##              self, other -- two matrices

##         OUTPUT:
##              inverse of submatrices
##         """
##         raise NotImplementedError


    def _mul_submatrices(Matrix_modn_dense self,
                         Matrix_modn_dense other,
                         int self_r, int self_c, int self_nrows, int self_ncols,
                         int other_r, int other_c, int other_nrows, int other_ncols):
        """
        INPUT:
             self, other -- two matrices
             self_, other_ -- positions

        OUTPUT:
             product of the submatrices, as a Matrix_modn_dense
        """
        if self.gather >= 2:
            return self._mul_submatrices_with_delayed_mod(other,
                                                          self_r, self_c, self_nrows, self_ncols,
                                                          other_r, other_c, other_nrows, other_ncols)

        if self_ncols != other_nrows:
            raise IndexError, "Number of columns of self must equal number of rows of other."
        if self.p != other.p:
            raise ArithmeticError, "The base matrices must have the same modulus."

        cdef Matrix_modn_dense M
        M = Matrix_modn_dense(self.parent().matrix_space(self_nrows, other_ncols), LEAVE_UNINITIALIZED)
        cdef uint **m
        m = M.matrix

        cdef uint i, j, k, nr, nc, s, p
        cdef uint *v
        nr = self_nrows
        nc = other_ncols
        p = self.p

        _sig_on
        for i from 0 <= i < nr:
            for j from 0 <= j < nc:
                s = 0
                v = self.matrix[i + self_r]
                for k from 0 <= k < self_ncols:
                    s = (s + (v[k + self_c] * other.matrix[k + other_r][j + other_c]))%p
                m[i][j] = s
        _sig_off
        return M

    def _mul_submatrices_with_delayed_mod(Matrix_modn_dense self,
                                          Matrix_modn_dense other,
                                          int self_r, int self_c, int self_nrows, int self_ncols,
                                          int other_r, int other_c, int other_nrows, int other_ncols):
        if self_ncols != other_nrows:
            raise IndexError, "Number of columns of self must equal number of rows of other."

        if self.p != other.p:
            raise ArithmeticError, "The base matrices must have the same modulus."

        cdef Matrix_modn_dense M
        M = Matrix_modn_dense(self.parent().matrix_space(self_nrows, self_ncols), LEAVE_UNINITIALIZED)
        cdef uint **m
        m = M.matrix

        cdef uint i, j, k, nr, nc, snc, s, p, gather, w, groups, a, b
        cdef uint *v
        nr = self_nrows
        nc = other_ncols
        snc = self_ncols
        gather = self.gather
        p = self.p
        groups = (self_ncols / gather) + 1
        _sig_on
        for i from 0 <= i < nr:
            for j from 0 <= j < nc:
                s = 0
                v = self.matrix[i+self_r]
                for w from 0 <= w < groups:
                    a = w*gather
                    b = (w+1)*gather
                    if b > snc or b < a: b = snc
                    for k from a <= k < b:
                        s = s + v[k+self_c]*other.matrix[k+other_r][j+other_c]
                    s = s % p
                m[i][j] = s
        _sig_off
        return M


    def block2_sum(self, Matrix_modn_dense B, Matrix_modn_dense C, Matrix_modn_dense D):
        cdef Matrix_modn_dense M
        cdef uint nr, nc, i, j, s, p, a

        nr = self._nrows + C._nrows
        nc = self._ncols + B._ncols

        M = Matrix_modn_dense(self.parent().matrix_space(nr,nc), LEAVE_UNINITIALIZED)

        cdef uint **m
        m = M.matrix
        p = self.p

        _sig_on
        for i from 0 <= i < self._nrows:
            for j from 0 <= j < self._ncols:
                m[i][j] = self.matrix[i][j]
                m[i][j+self._ncols] = B.matrix[i][j]
                m[i+self._nrows][j] = C.matrix[i][j]
                m[i+self._nrows][j+self._ncols] = D.matrix[i][j]

        _sig_off
        return M

    def _add_submatrices(Matrix_modn_dense self, Matrix_modn_dense other,
                         int self_r, int self_c, int self_nrows, int self_ncols,
                         int other_r, int other_c, int other_nrows, int other_ncols):
        """
        INPUT:
             self, other -- two matrices
             self_, other_ -- positions

        OUTPUT:
             sum of the submatrices, as a Matrix_modn_dense

        EXAMPLES:
            sage: from sage.matrix.matrix_modn_dense import Matrix_modn_dense
            sage: n = 4
            sage: A = Matrix_modn_dense(389, n,n, range(n^2))
            sage: B = Matrix_modn_dense(389, n,n, list(reversed(range(n^2))))
            sage: A._add_submatrices(B, 0, 0, 2, 2,  0, 0, 2, 2)
            [
            15, 15,
            15, 15
            ]
            sage: A._add_submatrices(B, 0, 0, 2, 2,  2, 2, 2, 2)
            [
            5, 5,
            5, 5
            ]
            sage: A._add_submatrices(B, 2,0, 2, 2,  0, 2, 2, 2)
            [
            21, 21,
            21, 21
            ]
            sage: A._add_submatrices(B, 0,0, 3, 3,  1, 1, 3, 3)
            [
            10, 10, 10,
            10, 10, 10,
            10, 10, 10
            ]
        """
        cdef Matrix_modn_dense M
        cdef uint i, j, s, p, a
        cdef uint *v, *w

        M = Matrix_modn_dense(self.parent().matrix_space(self_nrows, self_ncols), LEAVE_UNINITIALIZED)
        cdef uint **m
        m = M.matrix
        p = self.p

        _sig_on
        for i from 0 <= i < self_nrows:
            v = self.matrix[i+self_r]
            w = other.matrix[i+other_r]
            for j from 0 <= j < self_ncols:
                a = v[self_c+j] + w[other_c+j]
                if a >= p:
                    m[i][j] = a - p
                else:
                    m[i][j] = a
        _sig_off
        return M

    def _sub_submatrices(Matrix_modn_dense self, Matrix_modn_dense other,
                         int self_r, int self_c, int self_nrows, int self_ncols,
                         int other_r, int other_c, int other_nrows, int other_ncols):
        """
        INPUT:
             self, other -- two matrices
             self_, other_ -- positions

        OUTPUT:
             sum of the submatrices, as a Matrix_modn_dense

        EXAMPLES:
            sage: from sage.matrix.matrix_modn_dense import Matrix_modn_dense
            sage: n = 4
            sage: A = Matrix_modn_dense(389, n,n, range(n^2))
            sage: B = Matrix_modn_dense(389, n,n, list(reversed(range(n^2))))
            sage: A._sub_submatrices(B, 0, 0, 2, 2,  0, 0, 2, 2)
            [
            374, 376,
            382, 384
            ]
        """
        cdef Matrix_modn_dense M
        cdef uint i, j, s, p, a
        cdef uint *v, *w

        M = Matrix_modn_dense(self.parent(), LEAVE_UNINITIALIZED)
        cdef uint **m
        m = M.matrix
        p = self.p

        _sig_on
        for i from 0 <= i < self_nrows:
            v = self.matrix[i+self_r]
            w = other.matrix[i+other_r]
            for j from 0 <= j < self_ncols:
                a = v[self_c+j] + (p - <int> w[other_c+j])
                if a >= p:
                    m[i][j] = a - p
                else:
                    m[i][j] = a
        _sig_off
        return M


    def _multiply_with_delayed_mod(Matrix_modn_dense self, Matrix_modn_dense other):
        if self._ncols != other._nrows:
            raise IndexError, "Number of columns of self must equal number of rows of other."
        if self.p != other.p:
            raise ArithmeticError, "The base matrices must have the same modulus."

        cdef Matrix_modn_dense M
        M = Matrix_modn_dense(self.parent().matrix_space(self._nrows, other._ncols), LEAVE_UNINITIALIZED)
        cdef uint **m
        m = M.matrix

        cdef uint i, j, k, nr, nc, snc, s, p, gather, w, groups, a, b
        cdef uint *v
        nr = self._nrows
        nc = other._ncols
        snc = self._ncols
        gather = self.gather
        p = self.p
        groups = (self._ncols / gather) + 1
        _sig_on
        for i from 0 <= i < nr:
            for j from 0 <= j < nc:
                s = 0
                v = self.matrix[i]
                for w from 0 <= w < groups:
                    a = w*gather
                    b = (w+1)*gather
                    if b > snc or b < a: b = snc
                    for k from a <= k < b:
                        s = s + v[k]*other.matrix[k][j]
                    s = s % p
                ##for k from 0 <= k < self._ncols:
                ##    s = s  +  v[k] * other.matrix[k][j]
                m[i][j] = s
        _sig_off
        return M


    def nrows(self):
        return self._nrows

    def ncols(self):
        return self._ncols

    def prime(self):
        return self.p

    def number_nonzero(self):
        cdef uint i, j, n
        cdef uint *v
        n = 0
        _sig_on
        for i from 0 <= i < self._nrows:
            v = self.matrix[i]
            for j from 0 <= j < self._ncols:
                if v[j] != 0:
                    n = n + 1
        _sig_off
        return n

    def list(self):
        cdef uint i, j
        cdef uint *r
        v = []
        _sig_on
        for i from 0 <= i < self._nrows:
            r = self.matrix[i]
            for j from 0 <= j < self._ncols:
                v.append(r[j])
        _sig_off
        return v

    def echelon(self):
        cdef uint p, start_row, c, r, nr, nc, a, a_inverse, b, i
        cdef uint **m

        start_row = 0
        p = self.p
        m = self.matrix
        nr = self._nrows
        nc = self._ncols
        self.__pivots = []
        for c from 0 <= c < nc:
            if PyErr_CheckSignals(): raise KeyboardInterrupt
            for r from start_row <= r < nr:
                a = m[r][c]
                if a:
                    self.__pivots.append(c)
                    a_inverse = ai.c_inverse_mod_int(a, p)
                    self.scale_row(r, a_inverse, c)
                    self.swap_rows(r, start_row)
                    for i from 0 <= i < nr:
                        if i != start_row:
                            b = m[i][c]
                            if b != 0:
                                self.add_multiple_of_row(start_row, p-b, i, c)
                    start_row = start_row + 1
                    break

    def rank(self):
        """
        Return the rank found during the last echelon operation on self.
        Of course if self is changed, then the rank could be incorrect.
        """
        if self.__pivots == None:
            raise ArithmeticError, "Echelon form has not yet been computed."
        return len(self.__pivots)

    def pivots(self):
        """
        Return the pivots found during the last echelon operation on self.
        Of course if self is changed, then the pivots could be incorrect.
        """
        if self.__pivots == None:
            raise ArithmeticError, "Echelon form has not yet been computed."
        return self.__pivots

    def _set_pivots(self, pivots):
        self.__pivots = pivots

    def hessenberg_form(self):
        """
        Transforms self in place to its Hessenberg form.
        """
        if self._nrows != self._ncols:
            raise ArithmeticError, "Matrix must be square to compute Hessenberg form."

        cdef uint n
        n = self._nrows

        cdef uint **h
        h = self.matrix

        cdef uint p, r, t, t_inv, u
        cdef int i, j, m
        p = self.p

        _sig_on
        for m from 1 <= m < n-1:
            # Search for a nonzero entry in column m-1
            i = -1
            for r from m+1 <= r < n:
                if h[r][m-1]:
                     i = r
                     break

            if i != -1:
                 # Found a nonzero entry in column m-1 that is strictly
                 # below row m.  Now set i to be the first nonzero position >=
                 # m in column m-1.
                 if h[m][m-1]:
                     i = m
                 t = h[i][m-1]
                 t_inv = ai.c_inverse_mod_int(t,p)
                 if i > m:
                     self.swap_rows(i,m)
                     self.swap_columns(i,m)

                 # Now the nonzero entry in position (m,m-1) is t.
                 # Use t to clear the entries in column m-1 below m.
                 for j from m+1 <= j < n:
                     if h[j][m-1]:
                         u = (h[j][m-1] * t_inv) % p
                         self.add_multiple_of_row(m, p - u, j, 0)  # h[j] -= u*h[m]
                         # To maintain charpoly, do the corresponding
                         # column operation, which doesn't mess up the
                         # matrix, since it only changes column m, and
                         # we're only worried about column m-1 right
                         # now.  Add u*column_j to column_m.
                         self.add_multiple_of_column(j, u, m, 0)
                 # end for
            # end if
        # end for
        _sig_off

    def charpoly(self):
        """
        Transforms self in place to its Hessenberg form then computes
        and returns the coefficients of the characteristic polynomial of
        this matrix.

        The characteristic polynomial is represented as a vector of
        ints, where the constant term of the characteristic polynomial
        is the 0th coefficient of the vector.
        """
        if self._nrows != self._ncols:
            raise ArithmeticError, "charpoly not defined for non-square matrix."

        cdef uint i, m, n, p, t
        n = self._nrows
        p = self.p

        # Replace self by its Hessenberg form, and set H to this form
        # for notation below.
        #time = verbose('start hessenberg')
        self.hessenberg_form()
        #verbose('done with hessenberg', time)
        cdef Matrix_modn_dense H
        H = self

        # We represent the intermediate polynomials that come up in
        # the calculations as rows of an (n+1)x(n+1) matrix, since
        # we've implemented basic arithmetic with such a matrix.
        # Please see the generic implementation of charpoly in
        # matrix.py to see more clearly how the following algorithm
        # actually works.  (The implementation is clearer if one uses
        # polynomials to represent polynomials instead of using the
        # rows of a matrix.)  Also see Cohen's first GTM, Algorithm
        # 2.2.9.

        cdef Matrix_modn_dense c
        c = Matrix_modn_dense(self.parent().matrix_space(n+1,n+1))  # the 0 matrix
        c.matrix[0][0] = 1
        for m from 1 <= m <= n:
            # Set the m-th row of c to (x - H[m-1,m-1])*c[m-1] = x*c[m-1] - H[m-1,m-1]*c[m-1]
            # We do this by hand by setting the m-th row to c[m-1]
            # shifted to the right by one.  We then add
            # -H[m-1,m-1]*c[m-1] to the resulting m-th row.
            for i from 1 <= i <= n:
                c.matrix[m][i] = c.matrix[m-1][i-1]
            # the p-.. below is to keep scalar normalized between 0 and p.
            c.add_multiple_of_row(m-1, p - H.matrix[m-1][m-1], m, 0)
            t = 1
            for i from 1 <= i < m:
                t = (t*H.matrix[m-i][m-i-1]) % p
                # Set the m-th row of c to c[m] - t*H[m-i-1,m-1]*c[m-i-1]
                c.add_multiple_of_row(m-i-1, p - (t*H.matrix[m-i-1][m-1])%p, m, 0)

        # The answer is now the n-th row of c.
        v = []
        for i from 0 <= i <= n:
            v.append(int(c.matrix[n][i]))
        return v

    def decompose(self):
        raise NotImplementedError

    def rational_reconstruction(self):
        raise NotImplementedError

    cdef uint entry(self, uint i, uint j):
        return self.matrix[i][j]

    cdef scale_row(self, uint row, uint multiple, uint start_col):
        cdef uint r, p
        cdef uint* v
        r = row*self._ncols
        p = self.p
        v = self.matrix[row]
        for i from start_col <= i < self._ncols:
            v[i] = (v[i]*multiple) % p

    cdef add_multiple_of_row(self, uint row_from, uint multiple,
                            uint row_to, uint start_col):
        cdef uint i, p, nc
        cdef uint *v_from, *v_to
        p = self.p
        v_from = self.matrix[row_from]
        v_to = self.matrix[row_to]
        nc = self._ncols
        for i from start_col <= i < nc:
            v_to[i] = (multiple * v_from[i] +  v_to[i]) % p

    cdef add_multiple_of_column(self, uint col_from, uint multiple,
                               uint col_to, uint start_row):
        cdef uint i, p, nr
        cdef uint **m
        m = self.matrix
        p = self.p
        nr = self._nrows
        for i from start_row <= i < self._nrows:
            m[i][col_to] = (m[i][col_to] + multiple * m[i][col_from]) %p


    cdef swap_rows(self, uint row1, uint row2):
        cdef uint* temp
        temp = self.matrix[row1]
        self.matrix[row1] = self.matrix[row2]
        self.matrix[row2] = temp

    cdef swap_columns(self, uint col1, uint col2):
        cdef uint i, t, nr
        cdef uint **m
        m = self.matrix
        nr = self._nrows
        for i from 0 <= i < self._nrows:
            t = m[i][col1]
            m[i][col1] = m[i][col2]
            m[i][col2] = t

    def matrix_from_cols(Matrix_modn_dense self, cols):
        """
        Return the submatrix formed from the given columns.

        INPUT:
            cols -- list of int's

        OUTPUT:
            matrix created from the columns with given indexes
        """
        cdef int i, j, k, nc, nr
        cdef Matrix_modn_dense M

        if not isinstance(cols, list):
            raise TypeError, "cols (=%s) must be a list"%cols
        nc = len(cols)
        if nc == 0:
            return Matrix_rational_dense(self._nrows, 0)
        nr = self._nrows
        if min(cols) < 0 or max(cols) >= self._ncols:
            raise IndexError, "invalid cols indexes; cols don't exist"

        M = self.new_matrix(nrows=nr, ncols=nc, clear=False)
        cdef uint **m
        m = M.matrix

        for j from 0 <= j < nc:
            k = int(cols[j])
            for i from 0 <= i < nr:
                m[i][j] = self.matrix[i][k]

        return M


    def matrix_window(self, int row=0, int col=0, int nrows=-1, int ncols=-1):
        if nrows == -1:
            nrows = self._nrows - row
            ncols = self._ncols - col
        return MatrixWindow(self, row, col, nrows, ncols)


#cdef uint **Matrix_modn_dense_matrix(Matrix_modn_dense A):
#    return A.matrix



cdef class MatrixWindow:

    def __init__(MatrixWindow self, Matrix_modn_dense matrix, int row, int col, int nrows, int ncols):
        self._matrix = matrix
        self._row = row
        self._col = col
        self._nrows = nrows
        self._ncols = ncols

    def __repr__(self):
        return "Matrix window of size %s x %s at (%s,%s):\n%s"%(
            self._nrows, self._ncols, self._row, self._col, self._matrix)

    def matrix(MatrixWindow self):
        """
        Returns the underlying matrix that this window is a view of.
        """
        return self._matrix


    def to_matrix(MatrixWindow self):
        """
        Returns an actual matrix object representing this view.
        """
        a = self._matrix.new_matrix(self._nrows, self._ncols, clear=False)
        a.matrix_window().set_to(self)
        return a


    def matrix_window(MatrixWindow self, int row=0, int col=0, int n_rows=-1, int n_cols=-1):
        """
        Returns a matrix window relative to this window of the underlying matrix.
        """
        if row == 0 and col == 0 and n_rows == self._nrows and n_cols == self._ncols:
            return self
        return self._matrix.matrix_window(self._row + row, self._col + col, n_rows, n_cols)

    def nrows(MatrixWindow self):
        return self._nrows

    def ncols(MatrixWindow self):
        return self._ncols

    def set_to(MatrixWindow self, MatrixWindow A):
        cdef int i, j
        cdef uint* s_row
        cdef uint* A_row
        for i from 0 <= i < self._nrows:
            memcpy(self._matrix.matrix[self._row + i] + self._col, A._matrix.matrix[A._row + i] + A._col, self._ncols * sizeof(uint))

    def set_to_zero(MatrixWindow self):
        cdef int i, j
        cdef uint* s_row
        for i from 0 <= i < self._nrows:
            memset(self._matrix.matrix[self._row + i] + self._col, 0, self._ncols * sizeof(uint))

    def add(MatrixWindow self, MatrixWindow A):
        cdef int i, j
        cdef uint p
        cdef uint* s_row
        cdef uint* A_row
        p = self._matrix.p
        for i from 0 <= i < self._nrows:
            s_row = self._matrix.matrix[self._row + i] + self._col
            A_row = A._matrix.matrix[A._row + i] + A._col
            for j from 0 <= j < self._ncols:
                s_row[j] = s_row[j] + A_row[j]
                if s_row[j] >= p:
                    s_row[j] = s_row[j] - p

    def subtract(MatrixWindow self, MatrixWindow A):
        cdef int i, j
        cdef uint p
        cdef uint* s_row
        cdef uint* A_row
        p = self._matrix.p
        for i from 0 <= i < self._nrows:
            s_row = self._matrix.matrix[self._row + i] + self._col
            A_row = A._matrix.matrix[A._row + i] + A._col
            for j from 0 <= j < self._ncols:
                s_row[j] = s_row[j] + (p - A_row[j])
                if s_row[j] >= p:
                    s_row[j] = s_row[j] - p

    def set_to_sum(MatrixWindow self, MatrixWindow A, MatrixWindow B):
        cdef int i, j
        cdef uint p
        cdef uint* s_row
        cdef uint* A_row
        cdef uint* B_row
        p = self._matrix.p
        for i from 0 <= i < self._nrows:
            s_row = self._matrix.matrix[self._row + i] + self._col
            A_row = A._matrix.matrix[A._row + i] + A._col
            B_row = B._matrix.matrix[B._row + i] + B._col
            for j from 0 <= j < self._ncols:
                s_row[j] = A_row[j] + B_row[j]
                if s_row[j] >= p:
                    s_row[j] = s_row[j] - p

    def set_to_diff(MatrixWindow self, MatrixWindow A, MatrixWindow B):
        cdef int i, j
        cdef uint p
        cdef uint* s_row
        cdef uint* A_row
        cdef uint* B_row
        p = self._matrix.p
        for i from 0 <= i < self._nrows:
            s_row = self._matrix.matrix[self._row + i] + self._col
            A_row = A._matrix.matrix[A._row + i] + A._col
            B_row = B._matrix.matrix[B._row + i] + B._col
            for j from 0 <= j < self._ncols:
                s_row[j] = A_row[j] + (p - B_row[j])
                if s_row[j] >= p:
                    s_row[j] = s_row[j] - p

    def set_to_prod(MatrixWindow self, MatrixWindow A, MatrixWindow B):
        cdef int i, j, k
        cdef uint p
        cdef uint* s_row
        cdef uint* A_row
        cdef uint sum, limit
        limit = (1 << (sizeof(uint)-1)) - p*p
        p = self._matrix.p
        for i from 0 <= i < A._nrows:
            A_row = A._matrix.matrix[A._row + i] + A._col
            s_row = self._matrix.matrix[self._row + i] + self._col
            for j from 0 <= j < B._ncols:
                sum = A_row[0] * B._matrix.matrix[B._row][B._col+j]
                for k from 1 <= k < A._ncols:
                    sum = sum + A_row[k] * B._matrix.matrix[B._row+k][B._col+j]
                    if sum > limit:
                        sum = sum % p
                s_row[j] = sum % p

    def add_prod(MatrixWindow self, MatrixWindow A, MatrixWindow B):
        cdef int i, j, k
        cdef uint p
        cdef uint* s_row
        cdef uint* A_row
        cdef uint sum, limit
        limit = (1 << (sizeof(uint)-1)) - p*p
        p = self._matrix.p
        for i from 0 <= i < A._nrows:
            A_row = A._matrix.matrix[A._row + i] + A._col
            s_row = self._matrix.matrix[self._row + i] + self._col
            for j from 0 <= j < B._ncols:
                sum = s_row[j]
                for k from 0 <= k < A._ncols:
                    sum = sum + A_row[k] * B._matrix.matrix[B._row+k][B._col+j]
                    if sum > limit:
                        sum = sum % p
                s_row[j] = sum % p

    def subtract_prod(MatrixWindow self, MatrixWindow A, MatrixWindow B):
        cdef int i, j, k
        cdef uint p
        cdef uint* s_row
        cdef uint* A_row
        cdef uint sum, limit
        limit = (1 << (sizeof(uint)-1)) - p*p
        p = self._matrix.p
        for i from 0 <= i < A._nrows:
            A_row = A._matrix.matrix[A._row + i] + A._col
            s_row = self._matrix.matrix[self._row + i] + self._col
            for j from 0 <= j < B._ncols:
                sum = A_row[0] * B._matrix.matrix[B._row][B._col+j]
                for k from 1 <= k < A._ncols:
                    sum = sum + A_row[k] * B._matrix.matrix[B._row+k][B._col+j]
                    if sum > limit:
                        sum = sum % p
                s_row[j] = s_row[j] + (p - sum % p)
                if s_row[j] >= p:
                    s_row[j] = s_row[j] - p


    def swap_rows(MatrixWindow self, int a, int b):
        self._matrix.swap_rows(self._row + a, self._row + b)


    def echelon_in_place(MatrixWindow self):
        """
        calculate the echelon form of this matrix, returning the list of pivot columns
        """
        echelon = self.to_matrix()
        echelon.echelon() # TODO: read only, only need to copy pointers
        self.set_to(echelon.matrix_window())
        return echelon.pivots()

    def element_is_zero(MatrixWindow self, int i, int j):
        return self._matrix.matrix[i+self._row][j+self._col] == 0


    def new_empty_window(MatrixWindow self, int nrows, int ncols, zero=True):
        return self._matrix.new_matrix(nrows, ncols, clear=zero).matrix_window()<|MERGE_RESOLUTION|>--- conflicted
+++ resolved
@@ -8,9 +8,6 @@
 include "../ext/interrupt.pxi"
 include "../ext/cdefs.pxi"
 
-cdef extern from "string.h":
-    void *memset(void *dest, int c, size_t n)
-    void *memcpy(void *dest, void *src, size_t n)
 
 from sage.misc.misc import verbose, get_verbose
 
@@ -28,13 +25,8 @@
 
 MAX_MODULUS = 46340
 
-<<<<<<< HEAD
 cdef class Matrix_modn_dense(matrix_dense.Matrix_dense):
     def __init__(self, parent, object entries=None, coerce_entries=True, copy=True, clear=True):
-=======
-cdef class Matrix_modn_dense(matrix_generic.Matrix):
-    def __init__(self, parent, object entries=None, coerce=True, copy=True, clear=True):
->>>>>>> ab838b49
         matrix_generic.Matrix.__init__(self, parent)
 
         cdef int i, p, nrows, ncols
