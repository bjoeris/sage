--- conflicted
+++ resolved
@@ -297,10 +297,7 @@
 from sage.categories.sets_cat import Sets
 #*# After #18175, this should become
 # from sage.categories.manifolds import Manifolds
-<<<<<<< HEAD
-=======
 from sage.categories.homset import Hom
->>>>>>> 00c327d9
 from sage.manifolds.subset import TopManifoldSubset
 from sage.manifolds.scalarfield_algebra import ScalarFieldAlgebra
 
@@ -501,11 +498,8 @@
         self._zero_scalar_field = self.scalar_field_algebra().zero()
         # The unit scalar field:
         self._one_scalar_field = self.scalar_field_algebra().one()
-<<<<<<< HEAD
-=======
         # The identity map on self:
         self._identity_map = Hom(self, self).one()
->>>>>>> 00c327d9
 
     def _repr_(self):
         r"""
