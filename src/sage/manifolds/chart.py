--- conflicted
+++ resolved
@@ -42,11 +42,7 @@
 from sage.symbolic.ring import SR
 from sage.rings.infinity import Infinity
 from sage.misc.latex import latex
-<<<<<<< HEAD
-from sage.manifolds.coord_func_symb import CoordFunctionSymb
-=======
 from sage.misc.decorators import options
->>>>>>> efcb618c
 
 class Chart(UniqueRepresentation, SageObject):
     r"""
@@ -317,10 +313,6 @@
                                 # subsets of self._domain, with the
                                 # subsets as keys
         # The null and one functions of the coordinates:
-<<<<<<< HEAD
-        base_field_type = self._domain.base_field_type()
-=======
->>>>>>> efcb618c
         # Expression in self of the zero and one scalar fields of open sets
         # containing the domain of self:
         for dom in self._domain._supersets:
@@ -874,11 +866,7 @@
                   &  (x^1,\ldots, x^n) & \longmapsto & f(x^1,\ldots, x^n),
             \end{array}
 
-<<<<<<< HEAD
-        where `V` is the chart codomain and `(x^1,\ldots, x^n)` are the
-=======
         where `V` is the chart codomain and `(x^1, \ldots, x^n)` are the
->>>>>>> efcb618c
         chart coordinates.
 
         The coordinate function can be either a symbolic one or a numerical
@@ -945,15 +933,6 @@
 
         where `V` is the chart codomain.
 
-<<<<<<< HEAD
-        See class :class:`~sage.manifolds.coord_func_symb.CoorFunctionSymb`
-        for a complete documentation.
-        OUTPUT:
-
-        - instance of class
-          :class:`~sage.manifolds.coord_func_symb.CoorFunctionSymb`
-          representing the zero coordinate function `f`.
-=======
         See class :class:`~sage.manifolds.coord_func_symb.CoordFunctionSymb`
         for a complete documentation.
 
@@ -961,7 +940,6 @@
 
         - a :class:`~sage.manifolds.coord_func_symb.CoordFunctionSymb`
           representing the zero coordinate function `f`
->>>>>>> efcb618c
 
         EXAMPLES::
 
@@ -1009,15 +987,6 @@
 
         where `V` is the chart codomain.
 
-<<<<<<< HEAD
-        See class :class:`~sage.manifolds.coord_func_symb.CoorFunctionSymb`
-        for a complete documentation.
-        OUTPUT:
-
-        - instance of class
-          :class:`~sage.manifolds.coord_func_symb.CoorFunctionSymb`
-          representing the one coordinate function `f`.
-=======
         See class :class:`~sage.manifolds.coord_func_symb.CoordFunctionSymb`
         for a complete documentation.
 
@@ -1025,7 +994,6 @@
 
         - a :class:`~sage.manifolds.coord_func_symb.CoordFunctionSymb`
           representing the one coordinate function `f`
->>>>>>> efcb618c
 
         EXAMPLES::
 
@@ -1077,11 +1045,7 @@
 
         where `V` is the codomain of `\varphi`. In other words, `f` is a
         `K^m`-valued function of the coordinates associated to the chart
-<<<<<<< HEAD
-        `(U,\varphi)`.
-=======
         `(U, \varphi)`.
->>>>>>> efcb618c
 
         See :class:`~sage.manifolds.coord_func.MultiCoordFunction` for a
         complete documentation.
@@ -1899,8 +1863,6 @@
         # All tests have been passed:
         return True
 
-<<<<<<< HEAD
-=======
     @options(color='red',  style='-', thickness=1, plot_points=75, label_axes=True)
     def plot(self, chart=None, ambient_coords=None, mapping=None,
              fixed_coords=None, ranges=None, max_range=8, nb_values=None,
@@ -2464,7 +2426,6 @@
                 resu = set_axes_labels(resu, *labels)
         return resu
 
->>>>>>> efcb618c
 #*****************************************************************************
 
 class CoordChange(SageObject):
