r"""
Inspect Python, Sage, and Cython objects

This module extends parts of Python's inspect module to Cython objects.

AUTHORS:

- originally taken from Fernando Perez's IPython
- William Stein (extensive modifications)
- Nick Alexander (extensions)
- Nick Alexander (testing)
- Simon King (some extension for Cython, generalisation of SageArgSpecVisitor)

EXAMPLES::

    sage: from sage.misc.sageinspect import *

Test introspection of modules defined in Python and Cython files:

Cython modules::

    sage: sage_getfile(sage.rings.rational)
    '.../rational.pyx'

    sage: sage_getdoc(sage.rings.rational).lstrip()
    'Rational Numbers...'

    sage: sage_getsource(sage.rings.rational)[5:]
    'Rational Numbers...'

Python modules::

    sage: sage_getfile(sage.misc.sageinspect)
    '.../sageinspect.py'

    sage: print sage_getdoc(sage.misc.sageinspect).lstrip()[:40]
    Inspect Python, Sage, and Cython objects

    sage: sage_getsource(sage.misc.sageinspect).lstrip()[5:-1]
    'Inspect Python, Sage, and Cython objects...'

Test introspection of classes defined in Python and Cython files:

Cython classes::

    sage: sage_getfile(sage.rings.rational.Rational)
    '.../rational.pyx'

    sage: sage_getdoc(sage.rings.rational.Rational).lstrip()
    'A rational number...'

    sage: sage_getsource(sage.rings.rational.Rational)
    'cdef class Rational...'

Python classes::

    sage: sage_getfile(BlockFinder)
    '.../sage/misc/sageinspect.py'

    sage: sage_getdoc(BlockFinder).lstrip()
    'Provide a tokeneater() method to detect the...'

    sage: sage_getsource(BlockFinder)
    'class BlockFinder:...'

Test introspection of functions defined in Python and Cython files:

Cython functions::

    sage: sage_getdef(sage.rings.rational.make_rational, obj_name='mr')
    'mr(s)'

    sage: sage_getfile(sage.rings.rational.make_rational)
    '.../rational.pyx'

    sage: sage_getdoc(sage.rings.rational.make_rational).lstrip()
    'Make a rational number ...'

    sage: sage_getsource(sage.rings.rational.make_rational)[4:]
    'make_rational(s):...'

Python functions::

    sage: sage_getdef(sage.misc.sageinspect.sage_getfile, obj_name='sage_getfile')
    'sage_getfile(obj)'

    sage: sage_getfile(sage.misc.sageinspect.sage_getfile)
    '.../sageinspect.py'

    sage: sage_getdoc(sage.misc.sageinspect.sage_getfile).lstrip()
    'Get the full file name associated to "obj" as a string...'

    sage: sage_getsource(sage.misc.sageinspect.sage_getfile)[4:]
    'sage_getfile(obj):...'

Unfortunately, no argspec is extractable from builtins. Hence, we use a
generic argspec::

    sage: sage_getdef(''.find, 'find')
    'find(*args, **kwds)'

    sage: sage_getdef(str.find, 'find')
    'find(*args, **kwds)'

By :trac:`9976` and :trac:`14017`, introspection also works for interactively
defined Cython code, and with rather tricky argument lines::

    sage: cython('def foo(unsigned int x=1, a=\')"\', b={not (2+1==3):\'bar\'}, *args, **kwds): return')
    sage: print sage_getsource(foo)
    def foo(unsigned int x=1, a=')"', b={not (2+1==3):'bar'}, *args, **kwds): return
    sage: sage_getargspec(foo)
    ArgSpec(args=['x', 'a', 'b'], varargs='args', keywords='kwds', defaults=(1, ')"', {False: 'bar'}))

"""

import ast
import inspect
import functools
import os
import tokenize
import types
EMBEDDED_MODE = False
from sage.env import SAGE_SRC

def loadable_module_extension():
    r"""
    Return the filename extension of loadable modules, including the dot.
    It is '.dll' on cygwin, '.so' otherwise.

    EXAMPLES::

        sage: from sage.misc.sageinspect import loadable_module_extension
        sage: sage.structure.sage_object.__file__.endswith(loadable_module_extension())
        True
    """
    import sys
    if sys.platform == 'cygwin':
        return os.path.extsep+'dll'
    else:
        return os.path.extsep+'so'

def isclassinstance(obj):
    r"""
    Checks if argument is instance of non built-in class

    INPUT: ``obj`` - object

    EXAMPLES::

        sage: from sage.misc.sageinspect import isclassinstance
        sage: isclassinstance(int)
        False
        sage: isclassinstance(FreeModule)
        True
        sage: class myclass: pass
        sage: isclassinstance(myclass)
        False
        sage: class mymetaclass(type): pass
        sage: class myclass2:
        ...       __metaclass__ = mymetaclass
        sage: isclassinstance(myclass2)
        False
    """
    return (not inspect.isclass(obj) and \
            hasattr(obj, '__class__') and \
            hasattr(obj.__class__, '__module__') and \
            obj.__class__.__module__ not in ('__builtin__', 'exceptions'))


import re
# Parse strings of form "File: sage/rings/rational.pyx (starting at line 1080)"
# "\ " protects a space in re.VERBOSE mode.
__embedded_position_re = re.compile(r'''
^                                           # anchor to the beginning of the line
File:\ (?P<FILENAME>.*?)                    # match File: then filename
\ \(starting\ at\ line\ (?P<LINENO>\d+)\)   # match line number
\n?                                         # if there is a newline, eat it
(?P<ORIGINAL>.*)                            # the original docstring is the end
\Z                                          # anchor to the end of the string
''', re.MULTILINE | re.DOTALL | re.VERBOSE)

# Parse Python identifiers
__identifier_re = re.compile(r"^[^\d\W]\w*")

def _extract_embedded_position(docstring):
    r"""
    If docstring has a Cython embedded position, return a tuple
    (original_docstring, filename, line).  If not, return None.

    INPUT: ``docstring`` (string)

    EXAMPLES::

       sage: from sage.misc.sageinspect import _extract_embedded_position
       sage: import inspect
       sage: _extract_embedded_position(inspect.getdoc(var))[1][-21:]
       'sage/calculus/var.pyx'

    The following has been fixed in :trac:`13916`::

        sage: cython('''cpdef test_funct(x,y): return''')
        sage: print open(_extract_embedded_position(inspect.getdoc(test_funct))[1]).read()
        <BLANKLINE>
        include "interrupt.pxi"  # ctrl-c interrupt block support
        include "stdsage.pxi"
        <BLANKLINE>
        include "cdefs.pxi"
        cpdef test_funct(x,y): return

    AUTHORS:

    - William Stein
    - Extensions by Nick Alexander
    - Extension for interactive Cython code by Simon King
    """
    try:
        res = __embedded_position_re.search(docstring)
    except TypeError:
        return None

    if res is None:
        return None

    raw_filename = res.group('FILENAME')
    filename = os.path.join(SAGE_SRC, raw_filename)
    if not os.path.isfile(filename):
        from sage.misc.misc import SPYX_TMP
        filename = os.path.join(SPYX_TMP, '_'.join(raw_filename.split('_')[:-1]), raw_filename)
    lineno = int(res.group('LINENO'))
    original = res.group('ORIGINAL')
    return (original, filename, lineno)

def _extract_embedded_signature(docstring, name):
    r"""
    If docstring starts with the embedded of a method called ``name``, return
    a tuple (original_docstring, argspec).  If not, return (docstring, None).

    See :trac:`17814`.

    INPUT: ``docstring`` (string)

    AUTHORS:

    - Simon King

    EXAMPLES::

        sage: from sage.misc.sageinspect import _extract_embedded_signature
        sage: from sage.misc.nested_class import MainClass
        sage: print _extract_embedded_signature(MainClass.NestedClass.NestedSubClass.dummy.__doc__, 'dummy')[0]
        File: sage/misc/nested_class.pyx (starting at line 314)
        ...
        sage: _extract_embedded_signature(MainClass.NestedClass.NestedSubClass.dummy.__doc__, 'dummy')[1]
        ArgSpec(args=['self', 'x', 'r'], varargs='args', keywords='kwds', defaults=((1, 2, 3.4),))
        sage: _extract_embedded_signature(range.__call__.__doc__, '__call__')
        ('x.__call__(...) <==> x(...)', None)

    """
    # If there is an embedded signature, it is in the first line
    L = docstring.split(os.linesep, 1)
    firstline = L[0]
    # It is possible that the signature is of the form ClassName.method_name,
    # and thus we need to do the following:
    if name not in firstline:
        return docstring, None
    signature = firstline.split(name, 1)[-1]
    if signature.startswith("(") and signature.endswith(")"):
        docstring = L[1] if len(L)>1 else '' # Remove first line, keep the rest
        def_string = "def "+name+signature+": pass"
        try:
            return docstring, inspect.ArgSpec(*_sage_getargspec_cython(def_string))
        except SyntaxError:
            docstring = os.linesep.join(L)
    return docstring, None

class BlockFinder:
    """
    Provide a tokeneater() method to detect the end of a code block.

    This is the Python library's :class:`inspect.BlockFinder` modified
    to recognize Cython definitions.
    """
    def __init__(self):
        self.indent = 0
        self.islambda = False
        self.started = False
        self.passline = False
        self.last = 1

    def tokeneater(self, type, token, srow_scol, erow_ecol, line):
        srow, scol = srow_scol
        erow, ecol = erow_ecol
        if not self.started:
            # look for the first "(cp)def", "class" or "lambda"
            if token in ("def", "cpdef", "class", "lambda"):
                if token == "lambda":
                    self.islambda = True
                self.started = True
            self.passline = True    # skip to the end of the line
        elif type == tokenize.NEWLINE:
            self.passline = False   # stop skipping when a NEWLINE is seen
            self.last = srow
            if self.islambda:       # lambdas always end at the first NEWLINE
                raise inspect.EndOfBlock
        elif self.passline:
            pass
        elif type == tokenize.INDENT:
            self.indent = self.indent + 1
            self.passline = True
        elif type == tokenize.DEDENT:
            self.indent = self.indent - 1
            # the end of matching indent/dedent pairs end a block
            # (note that this only works for "def"/"class" blocks,
            #  not e.g. for "if: else:" or "try: finally:" blocks)
            if self.indent <= 0:
                raise inspect.EndOfBlock
        elif self.indent == 0 and type not in (tokenize.COMMENT, tokenize.NL):
            # any other token on the same indentation level end the previous
            # block as well, except the pseudo-tokens COMMENT and NL.
            raise inspect.EndOfBlock

def _getblock(lines):
    """
    Extract the block of code at the top of the given list of lines.

    This is the Python library's :func:`inspect.getblock`, except that
    it uses an instance of our custom :class:`BlockFinder`.
    """
    blockfinder = BlockFinder()
    try:
        tokenize.tokenize(iter(lines).next, blockfinder.tokeneater)
    except (inspect.EndOfBlock, IndentationError):
        pass
    return lines[:blockfinder.last]

def _extract_source(lines, lineno):
    r"""
    Given a list of lines or a multiline string and a starting lineno,
    _extract_source returns [source_lines].  [source_lines] is the smallest
    indentation block starting at lineno.

    INPUT:

    - ``lines`` - string or list of strings
    - ``lineno`` - positive integer

    EXAMPLES::

        sage: from sage.misc.sageinspect import _extract_source
        sage: s2 = "#hello\n\n  class f():\n    pass\n\n#goodbye"
        sage: _extract_source(s2, 3)
        ['  class f():\n', '    pass\n']
    """
    if lineno < 1:
        raise ValueError("Line numbering starts at 1! (tried to extract line {})".format(lineno))
    lineno -= 1

    if isinstance(lines, str):
        lines = lines.splitlines(True) # true keeps the '\n'
    if len(lines) > 0:
        # Fixes an issue with getblock
        lines[-1] += '\n'

    return _getblock(lines[lineno:])


class SageArgSpecVisitor(ast.NodeVisitor):
    """
    A simple visitor class that walks an abstract-syntax tree (AST)
    for a Python function's argspec.  It returns the contents of nodes
    representing the basic Python types: None, booleans, numbers,
    strings, lists, tuples, and dictionaries.  We use this class in
    :func:`_sage_getargspec_from_ast` to extract an argspec from a
    function's or method's source code.

    EXAMPLES::

        sage: import ast, sage.misc.sageinspect as sms
        sage: visitor = sms.SageArgSpecVisitor()
        sage: visitor.visit(ast.parse('[1,2,3]').body[0].value)
        [1, 2, 3]
        sage: visitor.visit(ast.parse("{'a':('e',2,[None,({False:True},'pi')]), 37.0:'temp'}").body[0].value)
        {37.0: 'temp', 'a': ('e', 2, [None, ({False: True}, 'pi')])}
        sage: v = ast.parse("jc = ['veni', 'vidi', 'vici']").body[0]; v
        <_ast.Assign object at ...>
        sage: [x for x in dir(v) if not x.startswith('__')]
        ['_attributes', '_fields', 'col_offset', 'lineno', 'targets', 'value']
        sage: visitor.visit(v.targets[0])
        'jc'
        sage: visitor.visit(v.value)
        ['veni', 'vidi', 'vici']
    """
    def visit_Name(self, node):
        """
        Visit a Python AST :class:`ast.Name` node.

        INPUT:

        - ``node`` - the node instance to visit

        OUTPUT:

        - None, True, False, or the ``node``'s name as a string.

        EXAMPLES::

            sage: import ast, sage.misc.sageinspect as sms
            sage: visitor = sms.SageArgSpecVisitor()
            sage: vis = lambda x: visitor.visit_Name(ast.parse(x).body[0].value)
            sage: [vis(n) for n in ['True', 'False', 'None', 'foo', 'bar']]
            [True, False, None, 'foo', 'bar']
            sage: [type(vis(n)) for n in ['True', 'False', 'None', 'foo', 'bar']]
            [<type 'bool'>, <type 'bool'>, <type 'NoneType'>, <type 'str'>, <type 'str'>]
        """
        what = node.id
        if what == 'None':
            return None
        elif what == 'True':
            return True
        elif what == 'False':
            return False
        return node.id

    def visit_Num(self, node):
        """
        Visit a Python AST :class:`ast.Num` node.

        INPUT:

        - ``node`` - the node instance to visit

        OUTPUT:

        - the number the ``node`` represents

        EXAMPLES::

            sage: import ast, sage.misc.sageinspect as sms
            sage: visitor = sms.SageArgSpecVisitor()
            sage: vis = lambda x: visitor.visit_Num(ast.parse(x).body[0].value)
            sage: [vis(n) for n in ['123', '0.0', str(-pi.n())]]
            [123, 0.0, -3.14159265358979]
        """
        return node.n

    def visit_Str(self, node):
        r"""
        Visit a Python AST :class:`ast.Str` node.

        INPUT:

        - ``node`` - the node instance to visit

        OUTPUT:

        - the string the ``node`` represents

        EXAMPLES::

            sage: import ast, sage.misc.sageinspect as sms
            sage: visitor = sms.SageArgSpecVisitor()
            sage: vis = lambda x: visitor.visit_Str(ast.parse(x).body[0].value)
            sage: [vis(s) for s in ['"abstract"', "u'syntax'", '''r"tr\ee"''']]
            ['abstract', u'syntax', 'tr\\ee']
        """
        return node.s

    def visit_List(self, node):
        """
        Visit a Python AST :class:`ast.List` node.

        INPUT:

        - ``node`` - the node instance to visit

        OUTPUT:

        - the list the ``node`` represents

        EXAMPLES::

            sage: import ast, sage.misc.sageinspect as sms
            sage: visitor = sms.SageArgSpecVisitor()
            sage: vis = lambda x: visitor.visit_List(ast.parse(x).body[0].value)
            sage: [vis(l) for l in ['[]', "['s', 't', 'u']", '[[e], [], [pi]]']]
            [[], ['s', 't', 'u'], [['e'], [], ['pi']]]
         """
        t = []
        for n in node.elts:
            t.append(self.visit(n))
        return t

    def visit_Tuple(self, node):
        """
        Visit a Python AST :class:`ast.Tuple` node.

        INPUT:

        - ``node`` - the node instance to visit

        OUTPUT:

        - the tuple the ``node`` represents

        EXAMPLES::

            sage: import ast, sage.misc.sageinspect as sms
            sage: visitor = sms.SageArgSpecVisitor()
            sage: vis = lambda x: visitor.visit_Tuple(ast.parse(x).body[0].value)
            sage: [vis(t) for t in ['()', '(x,y)', '("Au", "Al", "Cu")']]
            [(), ('x', 'y'), ('Au', 'Al', 'Cu')]
        """
        t = []
        for n in node.elts:
            t.append(self.visit(n))
        return tuple(t)

    def visit_Dict(self, node):
        """
        Visit a Python AST :class:`ast.Dict` node.

        INPUT:

        - ``node`` - the node instance to visit

        OUTPUT:

        - the dictionary the ``node`` represents

        EXAMPLES::

            sage: import ast, sage.misc.sageinspect as sms
            sage: visitor = sms.SageArgSpecVisitor()
            sage: vis = lambda x: visitor.visit_Dict(ast.parse(x).body[0].value)
            sage: [vis(d) for d in ['{}', "{1:one, 'two':2, other:bother}"]]
            [{}, {1: 'one', 'other': 'bother', 'two': 2}]
        """
        d = {}
        for k, v in zip(node.keys, node.values):
            d[self.visit(k)] = self.visit(v)
        return d

    def visit_BoolOp(self, node):
        """
        Visit a Python AST :class:`ast.BoolOp` node.

        INPUT:

        - ``node`` - the node instance to visit

        OUTPUT:

        - The result that ``node`` represents

        AUTHOR:

        - Simon King

        EXAMPLES::

            sage: import ast, sage.misc.sageinspect as sms
            sage: visitor = sms.SageArgSpecVisitor()
            sage: vis = lambda x: visitor.visit(ast.parse(x).body[0].value)
            sage: [vis(d) for d in ['True and 1', 'False or 3 or None', '3 and 4']] #indirect doctest
            [1, 3, 4]

        """
        op = node.op.__class__.__name__
        L = list(node.values)
        out = self.visit(L.pop(0))
        if op == 'And':
            while L:
                next = self.visit(L.pop(0))
                out = out and next
            return out
        if op == 'Or':
            while L:
                next = self.visit(L.pop(0))
                out = out or next
            return out

    def visit_Compare(self, node):
        """
        Visit a Python AST :class:`ast.Compare` node.

        INPUT:

        - ``node`` - the node instance to visit

        OUTPUT:

        - The result that ``node`` represents

        AUTHOR:

        - Simon King

        EXAMPLES::

            sage: import ast, sage.misc.sageinspect as sms
            sage: visitor = sms.SageArgSpecVisitor()
            sage: vis = lambda x: visitor.visit_Compare(ast.parse(x).body[0].value)
            sage: [vis(d) for d in ['1<2==2!=3', '1==1>2', '1<2>1', '1<3<2<4']]
            [True, False, True, False]

        """
        left = self.visit(node.left)
        ops = list(node.ops)
        comparators = list(node.comparators) # the things to be compared with.
        while ops:
            op = ops.pop(0).__class__.__name__
            right = self.visit(comparators.pop(0))
            if op=='Lt':
                if not left<right:
                    return False
            elif op=='LtE':
                if not left<=right:
                    return False
            elif op=='Gt':
                if not left>right:
                    return False
            elif op=='GtE':
                if not left>=right:
                    return False
            elif op=='Eq':
                if not left==right:
                    return False
            elif op=='NotEq':
                if not left!=right:
                    return False
            left = right
        return True

    def visit_BinOp(self, node):
        """
        Visit a Python AST :class:`ast.BinOp` node.

        INPUT:

        - ``node`` - the node instance to visit

        OUTPUT:

        - The result that ``node`` represents

        AUTHOR:

        - Simon King

        EXAMPLES::

            sage: import ast, sage.misc.sageinspect as sms
            sage: visitor = sms.SageArgSpecVisitor()
            sage: vis = lambda x: visitor.visit(ast.parse(x).body[0].value)
            sage: [vis(d) for d in ['(3+(2*4))', '7|8', '5^3', '7/3', '7//3', '3<<4']] #indirect doctest
            [11, 15, 6, 2, 2, 48]
        """
        op = node.op.__class__.__name__
        if op == 'Add':
            return self.visit(node.left)+self.visit(node.right)
        if op == 'Mult':
            return self.visit(node.left)*self.visit(node.right)
        if op == 'BitAnd':
            return self.visit(node.left)&self.visit(node.right)
        if op == 'BitOr':
            return self.visit(node.left) | self.visit(node.right)
        if op == 'BitXor':
            return self.visit(node.left) ^ self.visit(node.right)
        if op == 'Div':
            return self.visit(node.left) / self.visit(node.right)
        if op == 'Eq':
            return self.visit(node.left) == self.visit(node.right)
        if op == 'FloorDiv':
            return self.visit(node.left) // self.visit(node.right)
        if op == 'NotEq':
            return self.visit(node.left) != self.visit(node.right)
        if op == 'NotIn':
            return self.visit(node.left) not in self.visit(node.right)
        if op == 'Pow':
            return self.visit(node.left) ** self.visit(node.right)
        if op == 'RShift':
            return self.visit(node.left) >> self.visit(node.right)
        if op == 'LShift':
            return self.visit(node.left) << self.visit(node.right)
        if op == 'Sub':
            return self.visit(node.left) - self.visit(node.right)
        if op == 'Gt':
            return self.visit(node.left) > self.visit(node.right)
        if op == 'GtE':
            return self.visit(node.left) >= self.visit(node.right)
        if op == 'In':
            return self.visit(node.left) in self.visit(node.right)
        if op == 'Is':
            return self.visit(node.left) is self.visit(node.right)
        if op == 'IsNot':
            return self.visit(node.left) is not self.visit(node.right)
        if op == 'Lt':
            return self.visit(node.left) < self.visit(node.right)
        if op == 'LtE':
            return self.visit(node.left) <= self.visit(node.right)
        if op == 'Mod':
            return self.visit(node.left) % self.visit(node.right)

    def visit_UnaryOp(self, node):
        """
        Visit a Python AST :class:`ast.BinOp` node.

        INPUT:

        - ``node`` - the node instance to visit

        OUTPUT:

        - The result that ``node`` represents

        AUTHOR:

        - Simon King

        EXAMPLES::

            sage: import ast, sage.misc.sageinspect as sms
            sage: visitor = sms.SageArgSpecVisitor()
            sage: vis = lambda x: visitor.visit_UnaryOp(ast.parse(x).body[0].value)
            sage: [vis(d) for d in ['+(3*2)', '-(3*2)']]
            [6, -6]

        """
        op = node.op.__class__.__name__
        if op == 'Not':
            return not self.visit(node.operand)
        if op == 'UAdd':
            return self.visit(node.operand)
        if op == 'USub':
            return -self.visit(node.operand)

def _grep_first_pair_of_parentheses(s):
    """
    Return the first matching pair of parentheses in a code string.

    INPUT:

    A string

    OUTPUT:

    A substring of the input, namely the part between the first
    (outmost) matching pair of parentheses (including the
    parentheses).

    Parentheses between single or double quotation marks do not
    count. If no matching pair of parentheses can be found, a
    ``SyntaxError`` is raised.

    EXAMPLE::

        sage: from sage.misc.sageinspect import _grep_first_pair_of_parentheses
        sage: code = 'def foo(a="\'):", b=4):\n    return'
        sage: _grep_first_pair_of_parentheses(code)
        '(a="\'):", b=4)'
        sage: code = 'def foo(a="%s):", \'b=4):\n    return'%("'")
        sage: _grep_first_pair_of_parentheses(code)
        Traceback (most recent call last):
        ...
        SyntaxError: The given string does not contain balanced parentheses

    """
    out = []
    single_quote = False
    double_quote = False
    escaped = False
    level = 0
    for c in s:
        if level>0:
            out.append(c)
        if c=='(' and not single_quote and not double_quote and not escaped:
            level += 1
        elif c=='"' and not single_quote and not escaped:
            double_quote = not double_quote
        elif c=="'" and not double_quote and not escaped:
            single_quote = not single_quote
        elif c==')' and not single_quote and not double_quote and not escaped:
            if level == 1:
                return '('+''.join(out)
            level -= 1
        elif c=="\\" and (single_quote or double_quote):
            escaped = not escaped
        else:
            escaped = False
    raise SyntaxError("The given string does not contain balanced parentheses")

def _split_syntactical_unit(s):
    """
    Split off a sub-expression from the start of a given string.

    INPUT:

    - ``s``, a string

    OUTPUT:

    A pair ``unit, s2``, such that ``unit`` is the string representation of a
    string (single or double quoted) or of a sub-expression surrounded by
    brackets (round, square or curly brackets), or of an identifier, or a
    single character, if none of the above is available. The given string ``s``
    is obtained by appending some whitespace followed by ``s2`` to ``unit``.

    Blank space between the units is removed.

    EXAMPLES::

        sage: from sage.misc.sageinspect import _split_syntactical_unit
        sage: s = "(Hel) lo_1=[)\"!\" ] '''? {world} '''?"
        sage: while s:
        ...    u, s = _split_syntactical_unit(s)
        ...    print u
        ...
        (Hel)
        lo_1
        =
        [)"!"]
        '''? {world} '''
        ?

    If the string ends before the unit is completed (mispatching parentheses
    or missing quotation mark), then a syntax error is raised::

        sage: s = "'''({SAGE}]"
        sage: _split_syntactical_unit(s)
        Traceback (most recent call last):
        ...
        SyntaxError: EOF while scanning string literal
        sage: s = "({SAGE}]"
        sage: _split_syntactical_unit(s)
        Traceback (most recent call last):
        ...
        SyntaxError: Syntactical group starting with '(' did not end with ')'

    Numbers are not recognised:::

        sage: _split_syntactical_unit('123')
        ('1', '23')

    TEST:

    The following was fixed in :trac:`16309`::

        sage: _split_syntactical_unit('()): pass')
        ('()', '): pass')

    """
    s = s.strip()
    if not s:
        return s
    # Split a given string at the next unescaped quotation mark
    def split_string(s, quot):
        escaped = False
        l = len(quot)
        for i in range(len(s)):
            if s[i] == '\\':
                escaped = not escaped
                continue
            if not escaped and s[i:i+l] == quot:
                return s[:i], s[i+l:]
            escaped = False
        raise SyntaxError("EOF while scanning string literal")
    # 1. s is a triple-quoted string
    if s.startswith('"""'):
        a,b = split_string(s[3:], '"""')
        return '"""'+a+'"""', b.strip()
    if s.startswith('r"""'):
        a,b = split_string(s[4:], '"""')
        return 'r"""'+a+'"""', b.strip()
    if s.startswith("'''"):
        a,b = split_string(s[3:], "'''")
        return "'''"+a+"'''", b.strip()
    if s.startswith("r'''"):
        a,b = split_string(s[4:], "'''")
        return "r'''"+a+"'''", b.strip()

    # 2. s is a single-quoted string
    if s.startswith('"'):
        a,b = split_string(s[1:], '"')
        return '"'+a+'"', b.strip()
    if s.startswith("'"):
        a,b = split_string(s[1:], "'")
        return "'"+a+"'", b.strip()
    if s.startswith('r"'):
        a,b = split_string(s[2:], '"')
        return 'r"'+a+'"', b.strip()
    if s.startswith("r'"):
        a,b = split_string(s[2:], "'")
        return "r'"+a+"'", b.strip()

    # 3. s is not a string
    start = s[0]
    out = [start]
    if start == '(':
        stop = ')'
    elif start == '[':
        stop = ']'
    elif start == '{':
        stop = '}'
    elif start == '\\':
        # note that python would raise a syntax error
        # if the line contains anything but whitespace
        # after the backslash. But we assume here that
        # the input is syntactically correct.
        return _split_syntactical_unit(s[1:])
    elif start == '#':
        linebreak = s.index(os.linesep)
        if linebreak == -1:
            return '',''
        return '', s[linebreak:].strip()
    else:
        M = __identifier_re.search(s)
        if M is None:
            return s[0], s[1:].strip()
        return M.group(), s[M.end():].strip()

    s = s[1:]
    while s:
        tmp_group, s = _split_syntactical_unit(s)
        out.append(tmp_group)
        s = s.strip()
        if tmp_group==stop:
            return ''.join(out), s
        elif s.startswith(stop):
            out.append(stop)
            return ''.join(out), s[1:].strip()
    raise SyntaxError("Syntactical group starting with %s did not end with %s"%(repr(start),repr(stop)))

def _sage_getargspec_from_ast(source):
    r"""
    Return an argspec for a Python function or method by compiling its
    source to an abstract-syntax tree (AST) and walking its ``args``
    subtrees with :class:`SageArgSpecVisitor`.  We use this in
    :func:`_sage_getargspec_cython`.

    INPUT:

    - ``source`` - a string; the function's (or method's) source code
      definition.  The function's body is ignored.

    OUTPUT:

    - an instance of :obj:`inspect.ArgSpec`, i.e., a named tuple

    EXAMPLES::

        sage: import inspect, sage.misc.sageinspect as sms
        sage: from_ast = sms._sage_getargspec_from_ast
        sage: s = "def f(a, b=2, c={'a': [4, 5.5, False]}, d=(None, True)):\n    return"
        sage: from_ast(s)
        ArgSpec(args=['a', 'b', 'c', 'd'], varargs=None, keywords=None, defaults=(2, {'a': [4, 5.5, False]}, (None, True)))
        sage: context = {}
        sage: exec compile(s, '<string>', 'single') in context
        sage: inspect.getargspec(context['f'])
        ArgSpec(args=['a', 'b', 'c', 'd'], varargs=None, keywords=None, defaults=(2, {'a': [4, 5.5, False]}, (None, True)))
        sage: from_ast(s) == inspect.getargspec(context['f'])
        True
        sage: set(from_ast(sms.sage_getsource(x)) == inspect.getargspec(x) for x in [factor, identity_matrix, Graph.__init__])
        {True}
    """
    ast_args = ast.parse(source.lstrip()).body[0].args

    visitor = SageArgSpecVisitor()
    args = [visitor.visit(a) for a in ast_args.args]
    defaults = [visitor.visit(d) for d in ast_args.defaults]

    return inspect.ArgSpec(args, ast_args.vararg, ast_args.kwarg,
                           tuple(defaults) if defaults else None)

def _sage_getargspec_cython(source):
    r"""
    inspect.getargspec from source code.  That is, get the names and
    default values of a function's arguments.

    INPUT:

    - ``source`` - a string; the function's (or method's) source code
      definition.  The function's body is ignored. The definition may
      contain type definitions for the function arguments.

    OUTPUT:

    - an instance of :obj:`inspect.ArgSpec`, i.e., a named tuple

    EXAMPLES::

        sage: from sage.misc.sageinspect import _sage_getargspec_cython as sgc
        sage: sgc("cpdef double abc(self, Element x=None, Parent base=0):")
        ArgSpec(args=['self', 'x', 'base'], varargs=None, keywords=None, defaults=(None, 0))
        sage: sgc("def __init__(self, x=None, unsigned int base=0):")
        ArgSpec(args=['self', 'x', 'base'], varargs=None, keywords=None, defaults=(None, 0))
        sage: sgc('def o(p, r={}, *q, **s) except? -1:')
        ArgSpec(args=['p', 'r'], varargs='q', keywords='s', defaults=({},))
        sage: sgc('cpdef how(r=(None, "u:doing?")):')
        ArgSpec(args=['r'], varargs=None, keywords=None, defaults=((None, 'u:doing?'),))
        sage: sgc('def _(x="):"):')
        ArgSpec(args=['x'], varargs=None, keywords=None, defaults=('):',))
        sage: sgc('def f(z = {(1, 2, 3): True}):\n    return z')
        ArgSpec(args=['z'], varargs=None, keywords=None, defaults=({(1, 2, 3): True},))
        sage: sgc('def f(double x, z = {(1, 2, 3): True}):\n    return z')
        ArgSpec(args=['x', 'z'], varargs=None, keywords=None, defaults=({(1, 2, 3): True},))
        sage: sgc('def f(*args): pass')
        ArgSpec(args=[], varargs='args', keywords=None, defaults=None)
        sage: sgc('def f(**args): pass')
        ArgSpec(args=[], varargs=None, keywords='args', defaults=None)

    Some malformed input is detected::

        sage: sgc('def f(x,y')
        Traceback (most recent call last):
        ...
        SyntaxError: Unexpected EOF while parsing argument list
        sage: sgc('def f(*x = 5, z = {(1,2,3): True}): pass')
        Traceback (most recent call last):
        ...
        SyntaxError: invalid syntax
        sage: sgc('def f(int *x = 5, z = {(1,2,3): True}): pass')
        Traceback (most recent call last):
        ...
        SyntaxError: Pointer types not allowed in def or cpdef functions
        sage: sgc('def f(x = , z = {(1,2,3): True}): pass')
        Traceback (most recent call last):
        ...
        SyntaxError: Definition of a default argument expected
        sage: sgc('def f(int x = 5, , z = {(1,2,3): True}): pass')
        Traceback (most recent call last):
        ...
        SyntaxError: invalid syntax

    TESTS:

    Some input that is malformed in Python but wellformed in Cython
    is correctly parsed::

        sage: def dummy_python(self,*args,x=1): pass
        Traceback (most recent call last):
        ...
        SyntaxError: invalid syntax
        sage: cython("def dummy_cython(self,*args,x=1): pass")
        sage: sgc("def dummy_cython(self,*args,x=1): pass")
        ArgSpec(args=['self', 'x'], varargs='args', keywords=None, defaults=(1,))

    In some examples above, a syntax error was raised when a type
    definition contains a pointer. An exception is made for ``char*``,
    since C strings are acceptable input in public Cython functions::

        sage: sgc('def f(char *x = "a string", z = {(1,2,3): True}): pass')
        ArgSpec(args=['x', 'z'], varargs=None, keywords=None, defaults=('a string', {(1, 2, 3): True}))


    AUTHORS:

    - Nick Alexander: original version
    - Simon King (02-2013): recognise varargs and default values in
      cython code, and return an ``ArgSpec``.

    """
    defpos = source.find('def ')
    assert defpos > -1, "The given source does not contain 'def'"
    s = source[defpos:].strip()
    while s:
        if s.startswith('('):
            break
        _, s = _split_syntactical_unit(s)
    s = s[1:].strip()
    if not s:
        raise SyntaxError("Function definition must contain an argument list")

    # We remove the type declarations, build a dummy Python function, and
    # then call _get_argspec_from_ast. This should be
    # better than creating a complete parser for Cython syntax,
    # even though _split_syntactical_unit does part of the parsing work anyway.

    cy_units = []
    while not s.startswith(')'):
        if not s:
            raise SyntaxError("Unexpected EOF while parsing argument list")
        u, s = _split_syntactical_unit(s)
        cy_units.append(u)

    py_units = []
    name = None
    i = 0
    l = len(cy_units)
    expect_default = False
    nb_stars = 0
    varargs = None
    keywords = None
    while (i<l):
        unit = cy_units[i]
        if expect_default:
            if unit in ('=','*',','):
                raise SyntaxError("Definition of a default argument expected")
            while unit != ',':
                py_units.append(unit)
                i += 1
                if i==l:
                    break
                unit = cy_units[i]
            expect_default = False
            name = None
            if nb_stars:
                raise SyntaxError("The %s argument has no default"%('varargs' if nb_stars==1 else 'keywords'))
            continue
        i += 1
        if unit == '*':
            if name:
                if name != 'char':
                    raise SyntaxError("Pointer types not allowed in def or cpdef functions")
                else:
                    continue
            else:
                nb_stars += 1
            continue
        elif unit == ',':
            if expect_default:
                raise SyntaxError("Unexpected EOF while parsing argument list")
            name = None
            if nb_stars:
                nb_stars = 0
                continue
        elif unit == '=':
            expect_default = True
            name = None
            if nb_stars:
                raise SyntaxError("The %s argument has no default"%('varargs' if nb_stars==1 else 'keywords'))
        else:
            name = unit
        if name is not None:
            # Is "name" part of a type definition?
            # If it is the last identifier before '=' or ',',
            # then it *is* a variable name,
            if i==l or cy_units[i] in ('=',','):
                if nb_stars == 0:
                    py_units.append(name)
                elif nb_stars == 1:
                    if varargs is None:
                        varargs = name
                        # skip the "=" or ",", since varargs
                        # is treated separately
                        i += 1
                        name = None
                        nb_stars = 0
                    else:
                        raise SyntaxError("varargs can't be defined twice")
                elif nb_stars == 2:
                    if keywords is None:
                        keywords = name
                        # skip the "=" or ",", since varargs
                        # is treated separately
                        i += 1
                        name = None
                        nb_stars = 0
                    else:
                        raise SyntaxError("varargs can't be defined twice")
                else:
                    raise SyntaxError("variable declaration comprises at most two '*'")
        else:
            py_units.append(unit)
    if varargs is None:
        varargs = ''
    elif not py_units or py_units[-1] == ',':
        varargs = '*'+varargs
    else:
        varargs = ',*'+varargs
    if keywords is None:
        keywords = ''
    elif varargs or (py_units and py_units[-1] != ','):
        keywords = ',**'+keywords
    else:
        keywords = '**'+keywords
    return _sage_getargspec_from_ast('def dummy('+''.join(py_units)
                                     +varargs+keywords+'): pass')

def sage_getfile(obj):
    r"""
    Get the full file name associated to ``obj`` as a string.

    INPUT: ``obj``, a Sage object, module, etc.

    EXAMPLES::

        sage: from sage.misc.sageinspect import sage_getfile
        sage: sage_getfile(sage.rings.rational)[-23:]
        'sage/rings/rational.pyx'
        sage: sage_getfile(Sq)[-42:]
        'sage/algebras/steenrod/steenrod_algebra.py'

    The following tests against some bugs fixed in :trac:`9976`::

        sage: obj = sage.combinat.partition_algebra.SetPartitionsAk
        sage: obj = sage.combinat.partition_algebra.SetPartitionsAk
        sage: sage_getfile(obj)
        '...sage/combinat/partition_algebra.py'

    And here is another bug, fixed in :trac:`11298`::

        sage: P.<x,y> = QQ[]
        sage: sage_getfile(P)
        '...sage/rings/polynomial/multi_polynomial_libsingular.pyx'

    A problem fixed in :trac:`16309`::

        sage: cython('''
        ....: class Bar: pass
        ....: cdef class Foo: pass
        ....: ''')
        sage: sage_getfile(Bar)
        '...pyx'
        sage: sage_getfile(Foo)
        '...pyx'

    By :trac:`18249`, we return an empty string for Python builtins. In that
    way, there is no error when the user types, for example, ``range?``::

        sage: sage_getfile(range)
        ''

    AUTHORS:

    - Nick Alexander
    - Simon King
    """
    # We try to extract from docstrings, but not using Python's inspect
    # because _sage_getdoc_unformatted is more robust.
    d = _sage_getdoc_unformatted(obj)
    pos = _extract_embedded_position(d)
    if pos is not None:
        (_, filename, _) = pos
        return filename

    # The instance case
    if isclassinstance(obj):
        if isinstance(obj, functools.partial):
            return sage_getfile(obj.func)
        return sage_getfile(obj.__class__) #inspect.getabsfile(obj.__class__)

    # No go? fall back to inspect.
    try:
        sourcefile = inspect.getabsfile(obj)
    except TypeError: # this happens for Python builtins
        return ''
    if sourcefile.endswith(loadable_module_extension()):
        return sourcefile[:-len(loadable_module_extension())]+os.path.extsep+'pyx'
    return sourcefile

def sage_getargspec(obj):
    r"""
    Return the names and default values of a function's arguments.

    INPUT:

    ``obj``, any callable object

    OUTPUT:

    An ``ArgSpec`` is returned. This is a named tuple
    ``(args, varargs, keywords, defaults)``.

    - ``args`` is a list of the argument names (it may contain nested lists).

    - ``varargs`` and ``keywords`` are the names of the ``*`` and ``**``
      arguments or ``None``.

    - ``defaults`` is an `n`-tuple of the default values of the last `n` arguments.

    NOTE:

    If the object has a method ``_sage_argspec_`` then the output of
    that method is transformed into a named tuple and then returned.

    If a class instance has a method ``_sage_src_`` then its output
    is  studied to determine the argspec. This is because currently
    the :class:`~sage.misc.cachefunc.CachedMethod` decorator has
    no ``_sage_argspec_`` method.

    EXAMPLES::

        sage: from sage.misc.sageinspect import sage_getargspec
        sage: def f(x, y, z=1, t=2, *args, **keywords):
        ...       pass
        sage: sage_getargspec(f)
        ArgSpec(args=['x', 'y', 'z', 't'], varargs='args', keywords='keywords', defaults=(1, 2))

    We now run sage_getargspec on some functions from the Sage library::

        sage: sage_getargspec(identity_matrix)
        ArgSpec(args=['ring', 'n', 'sparse'], varargs=None, keywords=None, defaults=(0, False))
        sage: sage_getargspec(factor)
        ArgSpec(args=['n', 'proof', 'int_', 'algorithm', 'verbose'], varargs=None, keywords='kwds', defaults=(None, False, 'pari', 0))


    In the case of a class or a class instance, the ``ArgSpec`` of the
    ``__new__``, ``__init__`` or ``__call__`` method is returned::

        sage: P.<x,y> = QQ[]
        sage: sage_getargspec(P)
        ArgSpec(args=['self', 'x'], varargs='args', keywords='kwds', defaults=(0,))
        sage: sage_getargspec(P.__class__)
        ArgSpec(args=['self', 'x'], varargs='args', keywords='kwds', defaults=(0,))

    The following tests against various bugs that were fixed in
    :trac:`9976`::

        sage: from sage.rings.polynomial.real_roots import bernstein_polynomial_factory_ratlist
        sage: sage_getargspec(bernstein_polynomial_factory_ratlist.coeffs_bitsize)
        ArgSpec(args=['self'], varargs=None, keywords=None, defaults=None)
        sage: from sage.rings.polynomial.pbori import BooleanMonomialMonoid
        sage: sage_getargspec(BooleanMonomialMonoid.gen)
        ArgSpec(args=['self', 'i'], varargs=None, keywords=None, defaults=(0,))
        sage: I = P*[x,y]
        sage: sage_getargspec(I.groebner_basis)
        ArgSpec(args=['self', 'algorithm', 'deg_bound', 'mult_bound', 'prot'],
        varargs='args', keywords='kwds', defaults=('', None, None, False))
        sage: cython("cpdef int foo(x,y) except -1: return 1")
        sage: sage_getargspec(foo)
        ArgSpec(args=['x', 'y'], varargs=None, keywords=None, defaults=None)

    If a ``functools.partial`` instance is involved, we see no other meaningful solution
    than to return the argspec of the underlying function::

        sage: def f(a,b,c,d=1): return a+b+c+d
        ...
        sage: import functools
        sage: f1 = functools.partial(f, 1,c=2)
        sage: sage_getargspec(f1)
        ArgSpec(args=['a', 'b', 'c', 'd'], varargs=None, keywords=None, defaults=(1,))

    TESTS:

    By :trac:`9976`, rather complicated cases work. In the
    following example, we dynamically create an extension class
    that returns some source code, and the example shows that
    the source code is taken for granted, i.e., the argspec of
    an instance of that class does not coincide with the argspec
    of its call method. That behaviour is intended, since a
    decorated method appears to have the generic signature
    ``*args,**kwds``, but in fact it is only supposed to be called
    with the arguments requested by the underlying undecorated
    method. We saw an easy example above, namely ``I.groebner_basis``.
    Here is a more difficult one::

        sage: cython_code = [
        ... 'cdef class MyClass:',
        ... '    def _sage_src_(self):',
        ... '        return "def foo(x, a=\\\')\\\"\\\', b={(2+1):\\\'bar\\\', not 1:3, 3<<4:5}): return\\n"',
        ... '    def __call__(self, m,n): return "something"']
        sage: cython('\n'.join(cython_code))
        sage: O = MyClass()
        sage: print sage.misc.sageinspect.sage_getsource(O)
        def foo(x, a=')"', b={(2+1):'bar', not 1:3, 3<<4:5}): return
        sage: sage.misc.sageinspect.sage_getargspec(O)
        ArgSpec(args=['x', 'a', 'b'], varargs=None, keywords=None, defaults=(')"', {False: 3, 48: 5, 3: 'bar'}))
        sage: sage.misc.sageinspect.sage_getargspec(O.__call__)
        ArgSpec(args=['self', 'm', 'n'], varargs=None, keywords=None, defaults=None)

    ::

        sage: cython('def foo(x, a=\'\\\')"\', b={not (2+1==3):\'bar\'}): return')
        sage: print sage.misc.sageinspect.sage_getsource(foo)
        def foo(x, a='\')"', b={not (2+1==3):'bar'}): return
        <BLANKLINE>
        sage: sage.misc.sageinspect.sage_getargspec(foo)
        ArgSpec(args=['x', 'a', 'b'], varargs=None, keywords=None, defaults=('\')"', {False: 'bar'}))

    The following produced a syntax error before the patch at :trac:`11913`::

        sage: sage.misc.sageinspect.sage_getargspec(r.lm)

    The following was fixed in :trac:`16309`::

        sage: cython('''
        ....: class Foo:
        ....:     @staticmethod
        ....:     def join(categories, bint as_list = False, tuple ignore_axioms=(), tuple axioms=()): pass
        ....: cdef class Bar:
        ....:     @staticmethod
        ....:     def join(categories, bint as_list = False, tuple ignore_axioms=(), tuple axioms=()): pass
        ....:     cpdef meet(categories, bint as_list = False, tuple ignore_axioms=(), tuple axioms=()): pass
        ....: ''')
        sage: sage_getargspec(Foo.join)
        ArgSpec(args=['categories', 'as_list', 'ignore_axioms', 'axioms'], varargs=None, keywords=None, defaults=(False, (), ()))
        sage: sage_getargspec(Bar.join)
        ArgSpec(args=['categories', 'as_list', 'ignore_axioms', 'axioms'], varargs=None, keywords=None, defaults=(False, (), ()))
        sage: sage_getargspec(Bar.meet)
        ArgSpec(args=['categories', 'as_list', 'ignore_axioms', 'axioms'], varargs=None, keywords=None, defaults=(False, (), ()))

    Test that :trac:`17009` is fixed::

        sage: sage_getargspec(gap)
        ArgSpec(args=['self', 'x', 'name'], varargs=None, keywords=None, defaults=(None,))

    By :trac:`17814`, the following gives the correct answer (previously, the
    defaults would have been found ``None``)::

        sage: from sage.misc.nested_class import MainClass
        sage: sage_getargspec(MainClass.NestedClass.NestedSubClass.dummy)
        ArgSpec(args=['self', 'x', 'r'], varargs='args', keywords='kwds', defaults=((1, 2, 3.4),))

<<<<<<< HEAD
=======
    In :trac:`18249` was decided to return a generic signature for Python
    builtin functions, rather than to raise an error (which is what Python's
    inspect module does)::

        sage: import inspect
        sage: inspect.getargspec(range)
        Traceback (most recent call last):
        ...
        TypeError: <built-in function range> is not a Python function
        sage: sage_getargspec(range)
        ArgSpec(args=[], varargs='args', keywords='kwds', defaults=None)
>>>>>>> e478d5b8

    AUTHORS:

    - William Stein: a modified version of inspect.getargspec from the
      Python Standard Library, which was taken from IPython for use in Sage.
    - Extensions by Nick Alexander
    - Simon King: Return an ``ArgSpec``, fix some bugs.
    """
    from sage.misc.lazy_attribute import lazy_attribute
    from sage.misc.abstract_method import AbstractMethod
    if inspect.isclass(obj):
        return sage_getargspec(obj.__call__)
    if isinstance(obj, (lazy_attribute, AbstractMethod)):
        source = sage_getsource(obj)
        return inspect.ArgSpec(*_sage_getargspec_cython(source))
    if not callable(obj):
        raise TypeError("obj is not a code object")
    try:
        return inspect.ArgSpec(*obj._sage_argspec_())
    except (AttributeError, TypeError):
        pass
    # If we are lucky, the function signature is embedded in the docstring.
    docstring = _sage_getdoc_unformatted(obj)
    name = obj.__name__ if hasattr(obj,'__name__') else type(obj).__name__
    argspec = _extract_embedded_signature(docstring, name)[1]
    if argspec is not None:
        return argspec
    if hasattr(obj, 'func_code'):
        # Note that this may give a wrong result for the constants!
        try:
            args, varargs, varkw = inspect.getargs(obj.func_code)
            return inspect.ArgSpec(args, varargs, varkw, obj.func_defaults)
        except (TypeError, AttributeError):
            pass
    if isclassinstance(obj):
        if hasattr(obj,'_sage_src_'): #it may be a decorator!
            source = sage_getsource(obj)
            # we try to find the definition and parse it by _sage_getargspec_ast
            proxy = 'def dummy' + _grep_first_pair_of_parentheses(source) + ':\n    return'
            try:
                return _sage_getargspec_from_ast(proxy)
            except SyntaxError:
                # To fix trac #10860. See #11913 for more information.
                return None
        elif isinstance(obj,functools.partial):
            base_spec = sage_getargspec(obj.func)
            return base_spec
        return sage_getargspec(obj.__class__.__call__)
    elif (hasattr(obj, '__objclass__') and hasattr(obj, '__name__') and
          obj.__name__ == 'next'):
        # Handle sage.rings.ring.FiniteFieldIterator.next and similar
        # slot wrappers.  This is mainly to suppress Sphinx warnings.
        return ['self'], None, None, None
    else:
        # We try to get the argspec by reading the source, which may be
        # expensive, but should only be needed for functions defined outside
        # of the Sage library (since otherwise the signature should be
        # embedded in the docstring)
<<<<<<< HEAD
        source = sage_getsource(obj)
=======
        try:
            source = sage_getsource(obj)
        except TypeError: # happens for Python builtins
            source = ''
>>>>>>> e478d5b8
        if source:
            return inspect.ArgSpec(*_sage_getargspec_cython(source))
        else:
            func_obj = obj

    # Otherwise we're (hopefully!) plain Python, so use inspect
    try:
        args, varargs, varkw = inspect.getargs(func_obj.__code__)
    except AttributeError:
        try:
            args, varargs, varkw = inspect.getargs(func_obj)
        except TypeError: # arg is not a code object
<<<<<<< HEAD
        # The above "hopefully" was wishful thinking:
            return inspect.ArgSpec(*_sage_getargspec_cython(sage_getsource(obj)))
=======
            # The above "hopefully" was wishful thinking:
            try:
                return inspect.ArgSpec(*_sage_getargspec_cython(sage_getsource(obj)))
            except TypeError: # This happens for Python builtins
                # The best we can do is to return a generic argspec
                args = []
                varargs = 'args'
                varkw = 'kwds'
>>>>>>> e478d5b8
    try:
        defaults = func_obj.__defaults__
    except AttributeError:
        defaults = None
    return inspect.ArgSpec(args, varargs, varkw, defaults)

def sage_getdef(obj, obj_name=''):
    r"""
    Return the definition header for any callable object.

    INPUT:

    - ``obj`` - function
    - ``obj_name`` - string (optional, default '')

    ``obj_name`` is prepended to the output.

    EXAMPLES::

        sage: from sage.misc.sageinspect import sage_getdef
        sage: sage_getdef(identity_matrix)
        '(ring, n=0, sparse=False)'
        sage: sage_getdef(identity_matrix, 'identity_matrix')
        'identity_matrix(ring, n=0, sparse=False)'

    Check that :trac:`6848` has been fixed::

        sage: sage_getdef(RDF.random_element)
        '(min=-1, max=1)'

    If an exception is generated, None is returned instead and the
    exception is suppressed.

    AUTHORS:

    - William Stein
    - extensions by Nick Alexander
    """
    try:
        spec = sage_getargspec(obj)
        s = str(inspect.formatargspec(*spec))
        s = s.strip('(').strip(')').strip()
        if s[:4] == 'self':
            s = s[4:]
        s = s.lstrip(',').strip()
        # for use with typesetting the definition with the notebook:
        # sometimes s contains "*args" or "**keywds", and the
        # asterisks confuse ReST/sphinx/docutils, so escape them:
        # change * to \*, and change ** to \**.
        if EMBEDDED_MODE:
            s = s.replace('**', '\\**')  # replace ** with \**
            t = ''
            while True:  # replace * with \*
                i = s.find('*')
                if i == -1:
                    break
                elif i > 0 and s[i-1] == '\\':
                    if s[i+1] == "*":
                        t += s[:i+2]
                        s = s[i+2:]
                    else:
                        t += s[:i+1]
                        s = s[i+1:]
                    continue
                elif i > 0 and s[i-1] == '*':
                    t += s[:i+1]
                    s = s[i+1:]
                    continue
                else:
                    t += s[:i] + '\\*'
                    s = s[i+1:]
            s = t + s
        return obj_name + '(' + s + ')'
    except (AttributeError, TypeError, ValueError):
        return '%s( [noargspec] )'%obj_name

def _sage_getdoc_unformatted(obj):
    r"""
    Return the unformatted docstring associated to ``obj`` as a
    string.

    If ``obj`` is a Cython object with an embedded position in its
    docstring, the embedded position is **not** stripped.

    INPUT:

    - ``obj`` -- a function, module, etc.: something with a docstring.

    EXAMPLES::

        sage: from sage.misc.sageinspect import _sage_getdoc_unformatted
        sage: print _sage_getdoc_unformatted(sage.rings.integer.Integer)
        Integer(x=None, base=0)
        File: sage/rings/integer.pyx (starting at line ...)
        <BLANKLINE>
            The ``Integer`` class represents arbitrary precision
            integers. It derives from the ``Element`` class, so
            integers can be used as ring elements anywhere in Sage.
        ...

    TESTS:

    Test that we suppress useless built-in output (:trac:`3342`)::

        sage: from sage.misc.sageinspect import _sage_getdoc_unformatted
        sage: _sage_getdoc_unformatted(isinstance.__class__)
        ''

    AUTHORS:

    - William Stein
    - extensions by Nick Alexander
    """
    if obj is None:
        return ''
    try:
        r = obj._sage_doc_()
    except (AttributeError, TypeError): # the TypeError occurs if obj is a class
        r = obj.__doc__

    # Check if the __doc__ attribute was actually a string, and
    # not a 'getset_descriptor' or similar.
    if not isinstance(r, types.StringTypes):
        return ''
    elif isinstance(r, unicode):
        return r.encode('utf-8', 'ignore')
    else:
        return r


def sage_getdoc_original(obj):
    r"""
    Return the unformatted docstring associated to ``obj`` as a
    string.

    If ``obj`` is a Cython object with an embedded position or signature in
    its docstring, the embedded information is stripped. If the stripped
    docstring is empty, then the stripped docstring of ``obj.__init__`` is
    returned instead.

    Feed the results from this into the function
    :func:`sage.misc.sagedoc.format` for printing to the screen.

    INPUT:

    - ``obj`` -- a function, module, etc.: something with a docstring.

    EXAMPLES::

        sage: from sage.misc.sageinspect import sage_getdoc_original

    Here is a class that has its own docstring::

        sage: print sage_getdoc_original(sage.rings.integer.Integer)
        <BLANKLINE>
            The ``Integer`` class represents arbitrary precision
            integers. It derives from the ``Element`` class, so
            integers can be used as ring elements anywhere in Sage.
        ...

    Here is a class that does not have its own docstring, so that the
    docstring of the ``__init__`` method is used::

        sage: print sage_getdoc_original(Parent)
        <BLANKLINE>
        Base class for all parents.
        <BLANKLINE>
        Parents are the Sage/mathematical analogues of container
        objects in computer science.
        ...

    Old-style classes are supported::

        sage: class OldStyleClass:
        ....:     def __init__(self):
        ....:         '''The __init__ docstring'''
        ....:         pass
        sage: print sage_getdoc_original(OldStyleClass)
        The __init__ docstring

    When there is no ``__init__`` method, we just get an empty string::

        sage: class OldStyleClass:
        ....:     pass
        sage: sage_getdoc_original(OldStyleClass)
        ''

    If an instance of a class does not have its own docstring, the docstring
    of its class results::

        sage: sage_getdoc_original(sage.plot.colors.aliceblue) == sage_getdoc_original(sage.plot.colors.Color)
        True

    """
    # typ is the type corresponding to obj, which is obj itself if
    # that was a type or old-style class
    if isinstance(obj, (type, types.ClassType) ):
        typ = obj
    else:
        typ = type(obj)

    s,argspec = _extract_embedded_signature(_sage_getdoc_unformatted(obj), typ.__name__)
    if s:
        pos = _extract_embedded_position(s)
        if pos is not None:
            s = pos[0]
    if not s:
        try:
            init = typ.__init__
        except AttributeError:
            pass
        else:
            # The docstring of obj is empty. To get something, we want to use
            # the documentation of the __init__ method, but only if it belongs
            # to (the type of) obj. The type for which a method is defined is
            # either stored in the attribute `__objclass__` (cython) or
            # `im_class` (python) of the method.
            if (getattr(init, '__objclass__', None) or
                getattr(init, 'im_class', None)) == typ:
                return sage_getdoc_original(init)
    return s

def sage_getdoc(obj, obj_name='', embedded_override=False):
    r"""
    Return the docstring associated to ``obj`` as a string.

    If ``obj`` is a Cython object with an embedded position in its
    docstring, the embedded position is stripped.

    If optional argument ``embedded_override`` is False (its default
    value), then the string is formatted according to the value of
    EMBEDDED_MODE.  If this argument is True, then it is formatted as
    if EMBEDDED_MODE were True.

    INPUT:

    - ``obj`` -- a function, module, etc.: something with a docstring.

    EXAMPLES::

        sage: from sage.misc.sageinspect import sage_getdoc
        sage: sage_getdoc(identity_matrix)[87:124]
        'Return the n x n identity matrix over'
        sage: def f(a,b,c,d=1): return a+b+c+d
        ...
        sage: import functools
        sage: f1 = functools.partial(f, 1,c=2)
        sage: f.__doc__ = "original documentation"
        sage: f1.__doc__ = "specialised documentation"
        sage: sage_getdoc(f)
        'original documentation\n'
        sage: sage_getdoc(f1)
        'specialised documentation\n'

    AUTHORS:

    - William Stein
    - extensions by Nick Alexander
    """
    import sage.misc.sagedoc
    if obj is None:
        return ''
    r = sage_getdoc_original(obj)
    s = sage.misc.sagedoc.format(r, embedded=(embedded_override or EMBEDDED_MODE))

    # Fix object naming
    if obj_name != '':
        i = obj_name.find('.')
        if i != -1:
            obj_name = obj_name[:i]
        s = s.replace('self.','%s.'%obj_name)

    return s

def sage_getsource(obj):
    r"""
    Return the source code associated to obj as a string, or None.

    INPUT:

    - ``obj`` -- function, etc.

    EXAMPLES::

        sage: from sage.misc.sageinspect import sage_getsource
        sage: sage_getsource(identity_matrix)[19:60]
        'identity_matrix(ring, n=0, sparse=False):'
        sage: sage_getsource(identity_matrix)[19:60]
        'identity_matrix(ring, n=0, sparse=False):'

    AUTHORS:

    - William Stein
    - extensions by Nick Alexander
    """
    #First we should check if the object has a _sage_src_
    #method.  If it does, we just return the output from
    #that.  This is useful for getting pexpect interface
    #elements to behave similar to regular Python objects
    #with respect to introspection.
    try:
        return obj._sage_src_()
    except (AttributeError, TypeError):
        pass

    t = sage_getsourcelines(obj)
    if not t:
        return None
    (source_lines, lineno) = t
    return ''.join(source_lines)

def _sage_getsourcelines_name_with_dot(object):
    r"""
    Get the source lines of an object whose name
    contains a dot and whose source lines can not
    be obtained by different methods.

    EXAMPLES::

        sage: C = Rings()
        sage: from sage.misc.sageinspect import sage_getsource
        sage: print sage_getsource(C.parent_class)  #indirect doctest
        class ParentMethods:
        ...
                Returns the Lie bracket `[x, y] = x y - y x` of `x` and `y`.
        ...

    TESTS:

    The following was fixed in :trac:`16309`::

        sage: cython('''
        ....: class A:
        ....:     def __init__(self):
        ....:         "some init doc"
        ....:         pass
        ....: class B:
        ....:     "some class doc"
        ....:     class A(A):
        ....:         pass
        ....: ''')
        sage: B.A.__name__
        'A'
        sage: B.A.__qualname__
        'B.A'
        sage: sage_getsource(B.A)
        '    class A(A):\n        pass\n\n'

    Note that for this example to work, it is essential that the class ``B``
    has a docstring. Otherwise, the code of ``B`` could not be found (Cython
    inserts embedding information into the docstring) and thus the code of
    ``B.A`` couldn't be found either.

    AUTHOR:

    - Simon King (2011-09)
    """
    # First, split the name:
    if '.' in object.__name__:
        splitted_name = object.__name__.split('.')
    elif hasattr(object,'__qualname__'):
        splitted_name = object.__qualname__.split('.')
    else:
        splitted_name = object.__name__
    path = object.__module__.split('.')+splitted_name[:-1]
    name = splitted_name[-1]
    try:
        M = __import__(path.pop(0))
    except ImportError:
        try:
            B = object.__base__
            if B is None:
                raise AttributeError
        except AttributeError:
            raise IOError("could not get source code")
        return sage_getsourcelines(B)
    # M should just be the top-most module.
    # Hence, normally it is just 'sage'
    try:
        while path:
            M = getattr(M, path.pop(0))
    except AttributeError:
        try:
            B = object.__base__
            if B is None:
                raise AttributeError
        except AttributeError:
            raise IOError("could not get source code")
        return sage_getsourcelines(B)

    lines, base_lineno = sage_getsourcelines(M)
    # the rest of the function is copied from
    # inspect.findsource
    if not lines:
        raise IOError('could not get source code')

    if inspect.ismodule(object):
        return lines, base_lineno

    if inspect.isclass(object):
        pat = re.compile(r'^(\s*)class\s*' + name + r'\b')
        # make some effort to find the best matching class definition:
        # use the one with the least indentation, which is the one
        # that's most probably not inside a function definition.
        candidates = []
        for i in range(len(lines)):
            match = pat.match(lines[i])
            if match:
                # if it's at toplevel, it's already the best one
                if lines[i][0] == 'c':
                    return inspect.getblock(lines[i:]), i+base_lineno
                # else add whitespace to candidate list
                candidates.append((match.group(1), i))
        if candidates:
            # this will sort by whitespace, and by line number,
            # less whitespace first
            candidates.sort()
            return inspect.getblock(lines[candidates[0][1]:]), candidates[0][1]+base_lineno
        else:
            raise IOError('could not find class definition')

    if inspect.ismethod(object):
        object = object.__func__
    if inspect.isfunction(object):
        object = object.__code__
    if inspect.istraceback(object):
        object = object.tb_frame
    if inspect.isframe(object):
        object = object.f_code
    if inspect.iscode(object):
        if not hasattr(object, 'co_firstlineno'):
            raise IOError('could not find function definition')
        pat = re.compile(r'^(\s*def\s)|(.*(?<!\w)lambda(:|\s))|^(\s*@)')
        pmatch = pat.match
        # fperez - fix: sometimes, co_firstlineno can give a number larger than
        # the length of lines, which causes an error.  Safeguard against that.
        lnum = min(object.co_firstlineno,len(lines))-1
        while lnum > 0:
            if pmatch(lines[lnum]): break
            lnum -= 1

        return inspect.getblock(lines[lnum:]), lnum+base_lineno
    raise IOError('could not find code object')


def sage_getsourcelines(obj):
    r"""
    Return a pair ([source_lines], starting line number) of the source
    code associated to obj, or None.

    INPUT:

    - ``obj`` -- function, etc.

    OUTPUT:

    (source_lines, lineno) or None: ``source_lines`` is a list of
    strings, and ``lineno`` is an integer.

    EXAMPLES::

        sage: from sage.misc.sageinspect import sage_getsourcelines
        sage: sage_getsourcelines(matrix)[1]
        732
        sage: sage_getsourcelines(matrix)[0][0][6:]
        'MatrixFactory(object):\n'

    TESTS::

        sage: cython('''cpdef test_funct(x,y): return''')
        sage: sage_getsourcelines(test_funct)
        (['cpdef test_funct(x,y): return\n'], 6)

    The following tests that an instance of ``functools.partial`` is correctly
    dealt with (see :trac:`9976`)::

        sage: obj = sage.combinat.partition_algebra.SetPartitionsAk
        sage: sage_getsourcelines(obj)
        (['def create_set_partition_function(letter, k):\n',
        ...
        '    raise ValueError("k must be an integer or an integer + 1/2")\n'], 34)

    Here are some cases that were covered in :trac`11298`;
    note that line numbers may easily change, and therefore we do
    not test them::

        sage: P.<x,y> = QQ[]
        sage: I = P*[x,y]
        sage: sage_getsourcelines(P)
        (['cdef class MPolynomialRing_libsingular(MPolynomialRing_generic):\n',
          '\n',
          '    def __cinit__(self):\n',
        ...)
        sage: sage_getsourcelines(I)
        (['class MPolynomialIdeal( MPolynomialIdeal_singular_repr, \\\n',
        ...)
        sage: x = var('x')
        sage: sage_getsourcelines(x)
        (['cdef class Expression(CommutativeRingElement):\n',
          '    cpdef object pyobject(self):\n',
        ...)
        sage: sage_getsourcelines(x)[0][-1]    # last line
        '        return S\n'

    We show some enhancements provided by :trac:`11768`. First, we
    use a dummy parent class that has defined an element class by a
    nested class definition::

        sage: from sage.misc.nested_class_test import TestNestedParent
        sage: from sage.misc.sageinspect import sage_getsource
        sage: P = TestNestedParent()
        sage: E = P.element_class
        sage: E.__bases__
        (<class sage.misc.nested_class_test.TestNestedParent.Element at ...>,
         <class 'sage.categories.sets_cat.Sets.element_class'>)
        sage: print sage_getsource(E)
            class Element:
                "This is a dummy element class"
                pass
        sage: print sage_getsource(P)
        class TestNestedParent(UniqueRepresentation, Parent):
            ...
            class Element:
                "This is a dummy element class"
                pass

    Here is another example that relies on a nested class definition
    in the background::

        sage: C = AdditiveMagmas()
        sage: HC = C.Homsets()
        sage: sage_getsourcelines(HC)
        (['    class Homsets(HomsetsCategory):\n', ...], ...)

    Testing against a bug that has occured during work on #11768::

        sage: P.<x,y> = QQ[]
        sage: I = P*[x,y]
        sage: sage_getsourcelines(I)
        (['class MPolynomialIdeal( MPolynomialIdeal_singular_repr, \\\n',
          '                        MPolynomialIdeal_macaulay2_repr, \\\n',
          '                        MPolynomialIdeal_magma_repr, \\\n',
          '                        Ideal_generic ):\n',
          '    def __init__(self, ring, gens, coerce=True):\n',
          ...)

    AUTHORS:

    - William Stein
    - Extensions by Nick Alexander
    - Extension to interactive Cython code by Simon King
    - Simon King: If a class has no docstring then let the class
      definition be found starting from the ``__init__`` method.
    - Simon King: Get source lines for dynamic classes.

    """

    try:
        return obj._sage_src_lines_()
    except AttributeError:
        pass
    except TypeError:
        # That happes for instances of dynamic classes
        return sage_getsourcelines(obj.__class__)

    # Check if we deal with instance
    if isclassinstance(obj):
        if isinstance(obj,functools.partial):
            return sage_getsourcelines(obj.func)
        else:
            return sage_getsourcelines(obj.__class__)

    # First, we deal with nested classes. Their name contains a dot, and we
    # have a special function for that purpose.
    if (not hasattr(obj, '__class__')) or hasattr(obj,'__metaclass__'):
        # That hapens for ParentMethods
        # of categories
        if '.' in obj.__name__ or '.' in getattr(obj,'__qualname__',''):
            return _sage_getsourcelines_name_with_dot(obj)

    # Next, we try _sage_getdoc_unformatted()
    d = _sage_getdoc_unformatted(obj)
    pos = _extract_embedded_position(d)
    if pos is None:
        try:
            return inspect.getsourcelines(obj)
        except (IOError, TypeError) as err:
            try:
                objinit = obj.__init__
            except AttributeError:
                pass
            else:
                d = _sage_getdoc_unformatted(objinit)
                pos = _extract_embedded_position(d)
                if pos is None:
                    if inspect.isclass(obj):
                        try:
                            B = obj.__base__
                        except AttributeError:
                            B = None
                        if B is not None and B is not obj:
                            return sage_getsourcelines(B)
                    if obj.__class__ != type:
                        return sage_getsourcelines(obj.__class__)
                    raise err

    (orig, filename, lineno) = pos
    try:
        source_lines = open(filename).readlines()
    except IOError:
        try:
            from sage.misc.misc import SPYX_TMP
            raw_name = filename.split('/')[-1]
            newname = os.path.join(SPYX_TMP, '_'.join(raw_name.split('_')[:-1]), raw_name)
            source_lines = open(newname).readlines()
        except IOError:
            return None

    # It is possible that the source lines belong to the __init__ method,
    # rather than to the class. So, we try to look back and find the class
    # definition.
    first_line = source_lines[lineno-1]
    leading_blanks = len(first_line)-len(first_line.lstrip())
    if first_line.lstrip().startswith('def ') and "__init__" in first_line and obj.__name__!='__init__':
        ignore = False
        double_quote = None
        for lnb in xrange(lineno,0,-1):
            new_first_line = source_lines[lnb-1]
            nfl_strip = new_first_line.lstrip()
            if nfl_strip.startswith('"""'):
                if double_quote is None:
                    double_quote=True
                if double_quote:
                    ignore = not ignore
            elif nfl_strip.startswith("'''"):
                if double_quote is None:
                    double_quote=False
                if double_quote is False:
                    ignore = not ignore
            if ignore:
                continue
            if len(new_first_line)-len(nfl_strip)<leading_blanks and nfl_strip:
                # We are not inside a doc string. So, if the indentation
                # is less than the indentation of the __init__ method
                # then we must be at the class definition!
                lineno = lnb
                break
    return _extract_source(source_lines, lineno), lineno

def sage_getvariablename(self, omit_underscore_names=True):
    """
    Attempt to get the name of a Sage object.

    INPUT:

    - ``self`` -- any object.

    - ``omit_underscore_names`` -- boolean, default ``True``.

    OUTPUT:

    If the user has assigned an object ``obj`` to a variable name,
    then return that variable name.  If several variables point to
    ``obj``, return a sorted list of those names.  If
    ``omit_underscore_names`` is True (the default) then omit names
    starting with an underscore "_".

    This is a modified version of code taken from
    http://pythonic.pocoo.org/2009/5/30/finding-objects-names,
    written by Georg Brandl.

    EXAMPLES::

        sage: from sage.misc.sageinspect import sage_getvariablename
        sage: A = random_matrix(ZZ, 100)
        sage: sage_getvariablename(A)
        'A'
        sage: B = A
        sage: sage_getvariablename(A)
        ['A', 'B']

    If an object is not assigned to a variable, an empty list is returned::

        sage: sage_getvariablename(random_matrix(ZZ, 60))
        []
    """
    result = []
    for frame in inspect.stack():
        for name, obj in frame[0].f_globals.iteritems():
            if obj is self:
                result.append(name)
    if len(result) == 1:
        return result[0]
    else:
        return sorted(result)

__internal_teststring = '''
import os                                  # 1
# preceding comment not include            # 2
def test1(a, b=2):                         # 3
    if a:                                  # 4
        return 1                           # 5
    return b                               # 6
# intervening comment not included         # 7
class test2():                             # 8
    pass                                   # 9
    # indented comment not included        # 10
# trailing comment not included            # 11
def test3(b,                               # 12
          a=2):                            # 13
    pass # EOF                             # 14'''

def __internal_tests():
    r"""
    Test internals of the sageinspect module.

    EXAMPLES::

        sage: from sage.misc.sageinspect import *
        sage: from sage.misc.sageinspect import _extract_source, _extract_embedded_position, _sage_getargspec_cython, __internal_teststring

    If docstring is None, nothing bad happens::

        sage: sage_getdoc(None)
        ''

        sage: sage_getsource(sage)
        "...all..."

    A cython function with default arguments (one of which is a string)::

        sage: sage_getdef(sage.rings.integer.Integer.factor, obj_name='factor')
        "factor(algorithm='pari', proof=None, limit=None, int_=False, verbose=0)"

    This used to be problematic, but was fixed in #10094::

        sage: sage_getsource(sage.rings.integer.Integer.__init__)
        '    def __init__(self, x=None, base=0):\n...'
        sage: sage_getdef(sage.rings.integer.Integer.__init__, obj_name='__init__')
        '__init__(x=None, base=0)'

    Test _extract_source with some likely configurations, including no trailing
    newline at the end of the file::

        sage: s = __internal_teststring.strip()
        sage: es = lambda ls, l: ''.join(_extract_source(ls, l)).rstrip()

        sage: print es(s, 3)
        def test1(a, b=2):                         # 3
            if a:                                  # 4
                return 1                           # 5
            return b                               # 6

        sage: print es(s, 8)
        class test2():                             # 8
            pass                                   # 9

        sage: print es(s, 12)
        def test3(b,                               # 12
                  a=2):                            # 13
            pass # EOF                             # 14

    Test _sage_getargspec_cython with multiple default arguments and a type::

        sage: _sage_getargspec_cython("def init(self, x=None, base=0):")
        ArgSpec(args=['self', 'x', 'base'], varargs=None, keywords=None, defaults=(None, 0))
        sage: _sage_getargspec_cython("def __init__(self, x=None, base=0):")
        ArgSpec(args=['self', 'x', 'base'], varargs=None, keywords=None, defaults=(None, 0))
        sage: _sage_getargspec_cython("def __init__(self, x=None, unsigned int base=0, **keys):")
        ArgSpec(args=['self', 'x', 'base'], varargs=None, keywords='keys', defaults=(None, 0))

    Test _extract_embedded_position:

    We cannot test the filename since it depends on SAGE_SRC.

    Make sure things work with no trailing newline::

        sage: _extract_embedded_position('File: sage/rings/rational.pyx (starting at line 1080)')
        ('', '.../rational.pyx', 1080)

    And with a trailing newline::

        sage: s = 'File: sage/rings/rational.pyx (starting at line 1080)\n'
        sage: _extract_embedded_position(s)
        ('', '.../rational.pyx', 1080)

    And with an original docstring::

        sage: s = 'File: sage/rings/rational.pyx (starting at line 1080)\noriginal'
        sage: _extract_embedded_position(s)
        ('original', '.../rational.pyx', 1080)

    And with a complicated original docstring::

        sage: s = 'File: sage/rings/rational.pyx (starting at line 1080)\n\n\noriginal test\noriginal'
        sage: _extract_embedded_position(s)
        ('\n\noriginal test\noriginal', ..., 1080)

        sage: s = 'no embedded position'
        sage: _extract_embedded_position(s) is None
        True
    """<|MERGE_RESOLUTION|>--- conflicted
+++ resolved
@@ -1401,8 +1401,6 @@
         sage: sage_getargspec(MainClass.NestedClass.NestedSubClass.dummy)
         ArgSpec(args=['self', 'x', 'r'], varargs='args', keywords='kwds', defaults=((1, 2, 3.4),))
 
-<<<<<<< HEAD
-=======
     In :trac:`18249` was decided to return a generic signature for Python
     builtin functions, rather than to raise an error (which is what Python's
     inspect module does)::
@@ -1414,7 +1412,6 @@
         TypeError: <built-in function range> is not a Python function
         sage: sage_getargspec(range)
         ArgSpec(args=[], varargs='args', keywords='kwds', defaults=None)
->>>>>>> e478d5b8
 
     AUTHORS:
 
@@ -1473,14 +1470,10 @@
         # expensive, but should only be needed for functions defined outside
         # of the Sage library (since otherwise the signature should be
         # embedded in the docstring)
-<<<<<<< HEAD
-        source = sage_getsource(obj)
-=======
         try:
             source = sage_getsource(obj)
         except TypeError: # happens for Python builtins
             source = ''
->>>>>>> e478d5b8
         if source:
             return inspect.ArgSpec(*_sage_getargspec_cython(source))
         else:
@@ -1493,10 +1486,6 @@
         try:
             args, varargs, varkw = inspect.getargs(func_obj)
         except TypeError: # arg is not a code object
-<<<<<<< HEAD
-        # The above "hopefully" was wishful thinking:
-            return inspect.ArgSpec(*_sage_getargspec_cython(sage_getsource(obj)))
-=======
             # The above "hopefully" was wishful thinking:
             try:
                 return inspect.ArgSpec(*_sage_getargspec_cython(sage_getsource(obj)))
@@ -1505,7 +1494,6 @@
                 args = []
                 varargs = 'args'
                 varkw = 'kwds'
->>>>>>> e478d5b8
     try:
         defaults = func_obj.__defaults__
     except AttributeError:
