--- conflicted
+++ resolved
@@ -1,4 +1,3 @@
-<<<<<<< HEAD
 r"""
 Alternating Sign Matrices
 
@@ -7,13 +6,15 @@
 - Mike Hansen (2007): Initial version
 - Pierre Cange, Luis Serrano (2012): Added monotone triangles
 - Travis Scrimshaw (2013-28-03): Added element class for ASM's and made
-  :class:`MonotoneTriangles` inherit from :class:`GelfandTsetlinPatterns`.
+  :class:`MonotoneTriangles` inherit from :class:`GelfandTsetlinPatterns`
+- Jessica Striker (2013): Added additional methods
 """
 #*****************************************************************************
 #       Copyright (C) 2007 Mike Hansen <mhansen@gmail.com>,
 #                     2012 Pierre Cagne <pierre.cagne@ens.fr>,
 #                          Luis Serrano <luisgui.serrano@gmail.com>
 #                     2013 Travis Scrimshaw <tscrim@ucdavis.edu>
+#                     2013 Jessica Striker <jessicapalencia@gmail.com>
 #
 #  Distributed under the terms of the GNU General Public License (GPL)
 #
@@ -234,1282 +235,6 @@
         return copy.copy(self._matrix)
 
     @combinatorial_map(name='to monotone triangle')
-    def to_monotone_triangle(self):
-        r"""
-        Return a monotone triangle from ``self``.
-
-        EXAMPLES::
-
-            sage: A = AlternatingSignMatrices(3)
-            sage: A([[1, 0, 0],[0, 1, 0],[0, 0, 1]]).to_monotone_triangle()
-            [[3, 2, 1], [2, 1], [1]]
-            sage: asm = A([[0, 1, 0],[1, -1, 1],[0, 1, 0]])
-            sage: asm.to_monotone_triangle()
-            [[3, 2, 1], [3, 1], [2]]
-            sage: asm = A([[0, 0, 1],[1, 0, 0],[0, 1, 0]])
-            sage: asm.to_monotone_triangle()
-            [[3, 2, 1], [3, 1], [3]]
-            sage: A.from_monotone_triangle(asm.to_monotone_triangle()) == asm
-            True
-        """
-        n = self._matrix.nrows()
-        triangle = [None]*n
-        prev = [0]*n
-        for j, row in enumerate(self._matrix):
-            add_row = [a+b for (a,b) in itertools.izip(row, prev)]
-            line = [i+1 for (i,val) in enumerate(add_row) if val==1]
-            triangle[n-1-j] = list(reversed(line))
-            prev = add_row
-        return MonotoneTriangles(n)(triangle)
-
-    @combinatorial_map(name='to Dyck word')
-    def to_dyck_word(self):
-        r"""
-        Return the Dyck word determined by the last diagonal of
-        the monotone triangle corresponding to ``self``.
-
-        EXAMPLES::
-
-            sage: A = AlternatingSignMatrices(3)
-            sage: A([[0,1,0],[1,0,0],[0,0,1]]).to_dyck_word()
-            [1, 1, 0, 0, 1, 0]
-            sage: d = A([[0,1,0],[1,-1,1],[0,1,0]]).to_dyck_word(); d
-            [1, 1, 0, 1, 0, 0]
-            sage: parent(d)
-            Complete Dyck words
-        """
-        MT = self.to_monotone_triangle()
-        nplus = self._matrix.nrows() + 1
-        parkfn = [nplus - row[0] for row in list(MT) if len(row) > 0]
-        return NonDecreasingParkingFunction(parkfn).to_dyck_word().reverse()
-
-    def number_negative_ones(self):
-        """
-        Return the number of entries in ``self`` equal to -1.
-
-        EXAMPLES::
-
-            sage: A = AlternatingSignMatrices(3)
-            sage: asm = A([[0,1,0],[1,0,0],[0,0,1]])
-            sage: asm.number_negative_ones()
-            0
-            sage: asm = A([[0,1,0],[1,-1,1],[0,1,0]])
-            sage: asm.number_negative_ones()
-            1
-        """
-        a = self._matrix
-        return sum(1 for (i,j) in a.nonzero_positions() if a[i,j] == -1)
-
-    def is_permutation(self):
-        """
-        Return ``True`` if ``self`` is a permutation matrix
-        and ``False`` otherwise.
-
-        EXAMPLES::
-
-            sage: A = AlternatingSignMatrices(3)
-            sage: asm = A([[0,1,0],[1,0,0],[0,0,1]])
-            sage: asm.is_permutation()
-            True
-            sage: asm = A([[0,1,0],[1,-1,1],[0,1,0]])
-            sage: asm.is_permutation()
-            False
-        """
-        return self.number_negative_ones() == 0
-
-    def to_permutation(self):
-        """
-        Return the corresponding permutation if ``self`` is a permutation
-        matrix.
-
-        EXAMPLES::
-
-            sage: A = AlternatingSignMatrices(3)
-            sage: asm = A([[0,1,0],[1,0,0],[0,0,1]])
-            sage: p = asm.to_permutation(); p
-            [2, 1, 3]
-            sage: parent(p)
-            Standard permutations
-            sage: asm = A([[0,1,0],[1,-1,1],[0,1,0]])
-            sage: asm.to_permutation()
-            Traceback (most recent call last):
-            ...
-            ValueError: Not a permutation matrix
-        """
-        if not self.is_permutation():
-            raise ValueError('Not a permutation matrix')
-        asm_matrix = self.to_matrix()
-        return Permutation([ j+1 for (i,j) in asm_matrix.nonzero_positions() ])
-
-    @combinatorial_map(name='to semistandard tableau')
-    def to_semistandard_tableau(self):
-        """
-        Return the semistandard tableau corresponding the monotone triangle
-        corresponding to ``self``.
-
-        EXAMPLES::
-
-            sage: A = AlternatingSignMatrices(3)
-            sage: A([[0,0,1],[1,0,0],[0,1,0]]).to_semistandard_tableau()
-            [[1, 1, 3], [2, 3], [3]]
-            sage: t = A([[0,1,0],[1,-1,1],[0,1,0]]).to_semistandard_tableau(); t
-            [[1, 1, 2], [2, 3], [3]]
-            sage: parent(t)
-            Semistandard tableaux
-            """
-        from sage.combinat.tableau import SemistandardTableau, SemistandardTableaux
-        mt = self.to_monotone_triangle()
-        ssyt = [[0]*(len(mt) - j) for j in range(len(mt))]
-        for i in range(len(mt)):
-            for j in range(len(mt[i])):
-                ssyt[i][j] = mt[j][-(i+1)]
-        return SemistandardTableau(ssyt)
-
-    def left_key(self):
-        r"""
-        Return the left key of the alternating sign matrix ``self``.
-
-        The left key of an alternating sign matrix was defined by Lascoux
-        in [LascouxPreprint]_ and is obtained by successively removing all the
-        `-1`'suntil what remains is a permutation matrix. This notion
-        corresponds to the notion of left key for semistandard tableaux. So
-        our algorithm proceeds as follows: we map ``self`` to its
-        corresponding monotone triangle, view that monotone triangle as a
-        semistandard tableaux, take its left key, and then map back through
-        monotone triangles to the permutation matrix which is the left key.
-
-        REFERENCES:
-
-        .. [Aval07] J.-C. Aval. *Keys and alternating sign matrices*.
-           Sem. Lothar. Combin. 59 (2007/10), Art. B59f, 13 pp.
-
-        .. [LascouxPreprint] A. Lascoux. *Chern and Yang through ice*.
-           Preprint.
-
-        EXAMPLES::
-
-            sage: A = AlternatingSignMatrices(3)
-            sage: A([[0,0,1],[1,0,0],[0,1,0]]).left_key()
-            [0 0 1]
-            [1 0 0]
-            [0 1 0]
-            sage: t = A([[0,1,0],[1,-1,1],[0,1,0]]).left_key(); t
-            [1 0 0]
-            [0 0 1]
-            [0 1 0]
-            sage: parent(t)
-            Alternating sign matrices of size 3
-            """
-        from sage.combinat.tableau import SemistandardTableau, SemistandardTableaux
-        lkey = self.to_semistandard_tableau().left_key_tableau()
-        mt = [[0]*(len(lkey) - j) for j in range(len(lkey))]
-        for i in range(len(lkey)):
-            for j in range(len(lkey[i])):
-                mt[i][j] = lkey[len(lkey[i])-j-1][i]
-        A = AlternatingSignMatrices(len(lkey))
-        return A.from_monotone_triangle(mt)
-
-    @combinatorial_map(name='to left key permutation')
-    def left_key_as_permutation(self):
-        """
-        Return the permutation of the left key of ``self``.
-
-        .. SEEALSO::
-
-            - :meth:`left_key()`
-
-        EXAMPLES::
-
-            sage: A = AlternatingSignMatrices(3)
-            sage: A([[0,0,1],[1,0,0],[0,1,0]]).left_key_as_permutation()
-            [3, 1, 2]
-            sage: t = A([[0,1,0],[1,-1,1],[0,1,0]]).left_key_as_permutation(); t
-            [1, 3, 2]
-            sage: parent(t)
-            Standard permutations
-        """
-        return self.left_key().to_permutation()
-
-class AlternatingSignMatrices(Parent, UniqueRepresentation):
-    r"""
-    Class of all `n \times n` alternating sign matrices.
-
-    An alternating sign matrix of size `n` is an `n \times n` matrix of `0`'s,
-    `1`'s and `-1`'s such that the sum of each row and column is `1` and the
-    non-zero entries in each row and column alternate in sign.
-
-    Alternating sign matrices of size `n` are in bijection with
-    :class:`monotone triangles <MonotoneTriangles>` with `n` rows.
-
-    INPUT:
-
-    - `n` -- an integer, the size of the matrices.
-
-    - ``use_monotone_triangle`` -- (Default: ``True``) If ``True``, the
-      generation of the matrices uses monotone triangles, else it will use the
-      earlier and now obsolete contre-tableaux implementation;
-      must be ``True`` to generate a lattice (with the ``lattice`` method)
-
-    EXAMPLES:
-
-    This will create an instance to manipulate the alternating sign
-    matrices of size 3::
-
-        sage: A = AlternatingSignMatrices(3)
-        sage: A
-        Alternating sign matrices of size 3
-        sage: A.cardinality()
-        7
-
-    Notably, this implementation allows to make a lattice of it::
-
-        sage: L = A.lattice()
-        sage: L
-        Finite lattice containing 7 elements
-        sage: L.category()
-        Category of facade finite lattice posets
-    """
-    def __init__(self, n, use_monotone_triangles=True):
-        r"""
-        Initialize ``self``.
-
-        TESTS::
-
-            sage: A = AlternatingSignMatrices(4)
-            sage: TestSuite(A).run()
-            sage: A == AlternatingSignMatrices(4, use_monotone_triangles=False)
-            False
-        """
-        self._n = n
-        self._matrix_space = MatrixSpace(ZZ, n)
-        self._umt = use_monotone_triangles
-        Parent.__init__(self, category=FiniteEnumeratedSets())
-
-    def _repr_(self):
-        r"""
-        Return a string representation of ``self``.
-
-        TESTS::
-
-            sage: A = AlternatingSignMatrices(4); A
-            Alternating sign matrices of size 4
-        """
-        return "Alternating sign matrices of size %s" % self._n
-
-    def _repr_option(self, key):
-        """
-        Metadata about the :meth:`_repr_` output.
-
-        See :meth:`sage.structure.parent._repr_option` for details.
-
-        EXAMPLES::
-
-            sage: A = AlternatingSignMatrices(3)
-            sage: A._repr_option('element_ascii_art')
-            True
-        """
-        return self._matrix_space._repr_option(key)
-
-    def __contains__(self, asm):
-        """
-        Check if ``asm`` is in ``self``.
-
-        TESTS::
-
-            sage: A = AlternatingSignMatrices(3)
-            sage: [[0,1,0],[1,0,0],[0,0,1]] in A
-            True
-            sage: [[0,1,0],[1,-1,1],[0,1,0]] in A
-            True
-            sage: [[0, 1],[1,0]] in A
-            False
-            sage: [[1,0,0,0],[0,1,0,0],[0,0,1,0],[0,0,0,1]] in A
-            False
-            sage: [[-1, 1, 1],[1,-1,1],[1,1,-1]] in A
-            False
-        """
-        if isinstance(asm, AlternatingSignMatrix):
-            return asm._matrix.nrows() == self._n
-        try:
-            asm = self._matrix_space(asm)
-        except (TypeError, ValueError):
-            return False
-        for row in asm:
-            pos = False
-            for val in row:
-                if val > 0:
-                    if pos:
-                        return False
-                    else:
-                        pos = True
-                elif val < 0:
-                    if pos:
-                        pos = False
-                    else:
-                        return False
-            if not pos:
-                return False
-        if any(sum(row) != 1 for row in asm.columns()):
-            return False
-        return True
-
-    def _element_constructor_(self, asm):
-        """
-        Construct an element of ``self``.
-
-        EXAMPLES::
-
-            sage: A = AlternatingSignMatrices(3)
-            sage: elt = A([[1, 0, 0],[0, 1, 0],[0, 0, 1]]); elt
-            [1 0 0]
-            [0 1 0]
-            [0 0 1]
-            sage: elt.parent() is A
-            True
-            sage: A([[3, 2, 1], [2, 1], [1]])
-            [1 0 0]
-            [0 1 0]
-            [0 0 1]
-        """
-        if isinstance(asm, AlternatingSignMatrix):
-            if asm.parent() is self:
-                return asm
-            raise ValueError("Cannot convert between alternating sign matrices of different sizes")
-        if asm in MonotoneTriangles(self._n):
-            return self.from_monotone_triangle(asm)
-        return self.element_class(self, self._matrix_space(asm))
-
-    Element = AlternatingSignMatrix
-
-    def _an_element_(self):
-        """
-        Return an element of ``self``.
-        """
-        return self.element_class(self, self._matrix_space.identity_matrix())
-
-    def from_monotone_triangle(self, triangle):
-        r"""
-        Return an alternating sign matrix from a monotone triangle.
-
-        EXAMPLES::
-
-            sage: A = AlternatingSignMatrices(3)
-            sage: A.from_monotone_triangle([[3, 2, 1], [2, 1], [1]])
-            [1 0 0]
-            [0 1 0]
-            [0 0 1]
-            sage: A.from_monotone_triangle([[3, 2, 1], [3, 2], [3]])
-            [0 0 1]
-            [0 1 0]
-            [1 0 0]
-        """
-        n = len(triangle)
-        if n != self._n:
-            raise ValueError("Incorrect size")
-        asm = []
-
-        prev = [0]*n
-        for line in reversed(triangle):
-            v = [1 if j+1 in reversed(line) else 0 for j in range(n)]
-            row = [a-b for (a, b) in zip(v, prev)]
-            asm.append(row)
-            prev = v
-
-        return self.element_class(self, self._matrix_space(asm))
-
-    def size(self):
-        r"""
-        Return the size of the matrices in ``self``.
-
-        TESTS::
-
-            sage: A = AlternatingSignMatrices(4)
-            sage: A.size()
-            4
-        """
-        return self._n
-
-    def cardinality(self):
-        r"""
-        Return the cardinality of ``self``.
-
-        The number of `n \times n` alternating sign matrices is equal to
-
-        .. MATH::
-
-            \prod_{k=0}^{n-1} \frac{(3k+1)!}{(n+k)!} = \frac{1! 4! 7! 10!
-            \cdots (3n-2)!}{n! (n+1)! (n+2)! (n+3)! \cdots (2n-1)!}
-
-        EXAMPLES::
-
-            sage: [AlternatingSignMatrices(n).cardinality() for n in range(0, 11)]
-            [1, 1, 2, 7, 42, 429, 7436, 218348, 10850216, 911835460, 129534272700]
-        """
-        return Integer(prod( [ factorial(3*k+1)/factorial(self._n+k)
-                       for k in range(self._n)] ))
-
-    def matrix_space(self):
-        """
-        Return the underlying matrix space.
-
-        EXAMPLES::
-
-            sage: A = AlternatingSignMatrices(3)
-            sage: A.matrix_space()
-            Full MatrixSpace of 3 by 3 dense matrices over Integer Ring
-        """
-        return self._matrix_space
-
-    def __iter__(self):
-        r"""
-        Iterator on the alternating sign matrices of size `n`.
-
-        If defined using ``use_monotone_triangles``, this iterator
-        will use the iteration on the monotone triangles. Else, it
-        will use the iteration on contre-tableaux.
-
-        TESTS::
-
-            sage: A = AlternatingSignMatrices(4)
-            sage: len(list(A))
-            42
-        """
-        if self._umt:
-            for t in MonotoneTriangles(self._n):
-                yield self.from_monotone_triangle(t)
-        else:
-            for c in ContreTableaux(self._n):
-                yield from_contre_tableau(c)
-
-    def _lattice_initializer(self):
-        r"""
-        Return a 2-tuple to use in argument of ``LatticePoset``.
-
-        For more details about the cover relations, see
-        ``MonotoneTriangles``. Notice that the returned matrices are
-        made immutable to ensure their hashability required by
-        ``LatticePoset``.
-
-        EXAMPLES:
-
-        Proof of the lattice property for alternating sign matrices of
-        size 3::
-
-            sage: A = AlternatingSignMatrices(3)
-            sage: P = Poset(A._lattice_initializer())
-            sage: P.is_lattice()
-            True
-        """
-        assert(self._umt)
-        (mts, rels) = MonotoneTriangles(self._n)._lattice_initializer()
-        bij = dict((t, self.from_monotone_triangle(t)) for t in mts)
-        asms, rels = bij.itervalues(), [(bij[a], bij[b]) for (a,b) in rels]
-        return (asms, rels)
-
-    def cover_relations(self):
-        r"""
-        Iterate on the cover relations between the alternating sign
-        matrices.
-
-        EXAMPLES::
-
-            sage: A = AlternatingSignMatrices(3)
-            sage: for (a,b) in A.cover_relations():
-            ...     eval('a, b')
-            ...
-            (
-            [1 0 0]  [0 1 0]
-            [0 1 0]  [1 0 0]
-            [0 0 1], [0 0 1]
-            )
-            (
-            [1 0 0]  [1 0 0]
-            [0 1 0]  [0 0 1]
-            [0 0 1], [0 1 0]
-            )
-            (
-            [0 1 0]  [ 0  1  0]
-            [1 0 0]  [ 1 -1  1]
-            [0 0 1], [ 0  1  0]
-            )
-            (
-            [1 0 0]  [ 0  1  0]
-            [0 0 1]  [ 1 -1  1]
-            [0 1 0], [ 0  1  0]
-            )
-            (
-            [ 0  1  0]  [0 0 1]
-            [ 1 -1  1]  [1 0 0]
-            [ 0  1  0], [0 1 0]
-            )
-            (
-            [ 0  1  0]  [0 1 0]
-            [ 1 -1  1]  [0 0 1]
-            [ 0  1  0], [1 0 0]
-            )
-            (
-            [0 0 1]  [0 0 1]
-            [1 0 0]  [0 1 0]
-            [0 1 0], [1 0 0]
-            )
-            (
-            [0 1 0]  [0 0 1]
-            [0 0 1]  [0 1 0]
-            [1 0 0], [1 0 0]
-            )
-
-        """
-        (_, rels) = self._lattice_initializer()
-        return (_ for _ in rels)
-
-    def lattice(self):
-        r"""
-        Return the lattice of the alternating sign matrices of size
-        `n`, created by ``LatticePoset``.
-
-        EXAMPLES::
-
-            sage: A = AlternatingSignMatrices(3)
-            sage: L = A.lattice()
-            sage: L
-            Finite lattice containing 7 elements
-
-        """
-        return LatticePoset(self._lattice_initializer(), cover_relations=True)
-
-
-class MonotoneTriangles(GelfandTsetlinPatternsTopRow):
-    r"""
-    Monotone triangles with `n` rows.
-
-    A monotone triangle is a number triangle `(a_{i,j})_{1 \leq i \leq
-    n , 1 \leq j \leq i}` on `\{1, \dots, n\}` such that:
-
-    - `a_{i,j} < a_{i,j+1}`
-
-    - `a_{i+1,j} < a_{i,j} \leq a_{i+1,j+1}`
-
-    This notably requires that the bottom column is ``[1,...,n]``.
-
-    Alternatively a monotone triangle is a strict Gelfand-Tsetlin pattern with
-    top row `(n, \ldots, 2, 1)`.
-
-    INPUT:
-
-    - ``n`` -- The number of rows in the monotone triangles
-
-    EXAMPLES:
-
-    This represents the monotone triangles with base ``[3,2,1]``::
-
-        sage: M = MonotoneTriangles(3)
-        sage: M
-        Monotone triangles with 3 rows
-        sage: M.cardinality()
-        7
-
-    The monotone triangles are a lattice::
-
-        sage: M.lattice()
-        Finite lattice containing 7 elements
-
-    Monotone triangles can be converted to alternating sign matrices
-    and back::
-
-        sage: M = MonotoneTriangles(5)
-        sage: A = AlternatingSignMatrices(5)
-        sage: all(A.from_monotone_triangle(m).to_monotone_triangle() == m for m in M)
-        True
-    """
-    def __init__(self, n):
-        r"""
-        Initialize ``self``.
-
-        TESTS::
-
-            sage: M = MonotoneTriangles(4)
-            sage: TestSuite(M).run()
-            sage: M2 = MonotoneTriangles(int(4))
-            sage: M is M2
-            True
-        """
-        GelfandTsetlinPatternsTopRow.__init__(self, tuple(reversed(range(1, n+1))), True)
-
-    def _repr_(self):
-        r"""
-        String representation.
-
-        TESTS::
-
-            sage: M = MonotoneTriangles(4)
-            sage: M
-            Monotone triangles with 4 rows
-        """
-        return "Monotone triangles with %s rows" % self._n
-
-    def cardinality(self):
-        r"""
-        Cardinality of ``self``.
-
-        The number of monotone triangles with `n` rows is equal to
-
-        .. MATH::
-
-            \prod_{k=0}^{n-1} \frac{(3k+1)!}{(n+k)!} = \frac{1! 4! 7! 10!
-            \cdots (3n-2)!}{n! (n+1)! (n+2)! (n+3)! \cdots (2n-1)!}
-
-        EXAMPLES::
-
-            sage: M = MonotoneTriangles(4)
-            sage: M.cardinality()
-            42
-        """
-        return Integer(prod( [ factorial(3*k+1)/factorial(self._n+k)
-                       for k in range(self._n)] ))
-
-    def _lattice_initializer(self):
-        r"""
-        Return a 2-tuple to use in argument of ``LatticePoset``.
-
-        This couple is composed by the set of the monotone triangles
-        with `n` rows and the cover relations. Specializing this
-        function allows to generate the monotone triangles just once,
-        and so to speed up the computation in comparison of
-        ``(list(self), self.cover_relations())``. Notice that the
-        function also switch the representation of monotone triangles
-        from list of list to tuple of tuple in order to make them
-        hashable (required to make a poset with them).
-
-        EXAMPLES::
-
-            sage: M = MonotoneTriangles(3)
-            sage: P = Poset(M._lattice_initializer())
-            sage: P.is_lattice()
-            True
-        """
-        # get a list of the elements and switch to a tuple
-        # representation
-        set_ = list(self)
-        set_ = map(lambda x: tuple(map(tuple, x)), set_)
-        return (set_, [(a,b) for a in set_ for b in set_ if _is_a_cover(a,b)])
-
-    def cover_relations(self):
-        r"""
-        Iterate on the cover relations in the set of monotone triangles
-        with `n` rows.
-
-        EXAMPLES::
-
-            sage: M = MonotoneTriangles(3)
-            sage: for (a,b) in M.cover_relations():
-            ...     eval('a, b')
-            ...
-            ([[3, 2, 1], [2, 1], [1]], [[3, 2, 1], [2, 1], [2]])
-            ([[3, 2, 1], [2, 1], [1]], [[3, 2, 1], [3, 1], [1]])
-            ([[3, 2, 1], [2, 1], [2]], [[3, 2, 1], [3, 1], [2]])
-            ([[3, 2, 1], [3, 1], [1]], [[3, 2, 1], [3, 1], [2]])
-            ([[3, 2, 1], [3, 1], [2]], [[3, 2, 1], [3, 1], [3]])
-            ([[3, 2, 1], [3, 1], [2]], [[3, 2, 1], [3, 2], [2]])
-            ([[3, 2, 1], [3, 1], [3]], [[3, 2, 1], [3, 2], [3]])
-            ([[3, 2, 1], [3, 2], [2]], [[3, 2, 1], [3, 2], [3]])
-        """
-        set_ = list(self)
-        return ((a,b) for a in set_ for b in set_ if _is_a_cover(a,b))
-
-    def lattice(self):
-        r"""
-        Return the lattice of the monotone triangles with `n` rows.
-
-        EXAMPLES::
-
-            sage: M = MonotoneTriangles(3)
-            sage: P = M.lattice()
-            sage: P
-            Finite lattice containing 7 elements
-            sage: P.plot()
-            
-        """
-        return LatticePoset(self._lattice_initializer(), cover_relations=True)
-
-def _is_a_cover(mt0, mt1):
-    r"""
-    Define the cover relations.
-
-    Return ``True`` if and only if the second argument is a cover of
-    the first one.
-
-    EXAMPLES::
-
-        sage: import sage.combinat.alternating_sign_matrix as asm
-        sage: asm._is_a_cover([[1,2,3],[1,2],[1]], [[1,2,3],[1,3],[1]])
-        True
-        sage: asm._is_a_cover([[1,2,3],[1,3],[2]], [[1,2,3],[1,2],[1]])
-        False
-    """
-    diffs = 0
-    for (a,b) in itertools.izip(flatten(mt0), flatten(mt1)):
-        if a != b:
-            if a+1 == b:
-                diffs += 1
-            else:
-                return False
-        if diffs > 1:
-            return False
-    return diffs == 1
-
-# Deprecated methods
-
-def to_monotone_triangle(matrix):
-    """
-    Deprecated method, use :meth:`AlternatingSignMatrix.to_monotone_triangle()`
-    instead.
-
-    EXAMPLES::
-
-        sage: sage.combinat.alternating_sign_matrix.to_monotone_triangle([[0,1],[1,0]])
-        doctest:...: DeprecationWarning: to_monotone_triangle() is deprecated. Use AlternatingSignMatrix.to_monotone_triangle() instead
-        See http://trac.sagemath.org/14301 for details.
-        [[2, 1], [2]]
-    """
-    from sage.misc.superseded import deprecation
-    deprecation(14301,'to_monotone_triangle() is deprecated. Use AlternatingSignMatrix.to_monotone_triangle() instead')
-    return AlternatingSignMatrix(matrix).to_monotone_triangle()
-
-def from_monotone_triangle(triangle):
-    """
-    Deprecated method, use
-    :meth:`AlternatingSignMatrices.from_monotone_triangle()` instead.
-
-    EXAMPLES::
-
-        sage: sage.combinat.alternating_sign_matrix.from_monotone_triangle([[1, 2], [2]])
-        doctest:...: DeprecationWarning: from_monotone_triangle() is deprecated. Use AlternatingSignMatrix.from_monotone_triangle() instead
-        See http://trac.sagemath.org/14301 for details.
-        [0 1]
-        [1 0]
-    """
-    from sage.misc.superseded import deprecation
-    deprecation(14301,'from_monotone_triangle() is deprecated. Use AlternatingSignMatrix.from_monotone_triangle() instead')
-    return AlternatingSignMatrices(len(triangle)).from_monotone_triangle(triangle)
-
-# For old pickles
-def AlternatingSignMatrices_n(n):
-    """
-    For old pickles of ``AlternatingSignMatrices_n``.
-
-    EXAMPLES::
-
-        sage: sage.combinat.alternating_sign_matrix.AlternatingSignMatrices_n(3)
-        doctest:...: DeprecationWarning: this class is deprecated. Use sage.combinat.alternating_sign_matrix.AlternatingSignMatrices instead
-        See http://trac.sagemath.org/14301 for details.
-        Alternating sign matrices of size 3
-    """
-    from sage.misc.superseded import deprecation
-    deprecation(14301,'this class is deprecated. Use sage.combinat.alternating_sign_matrix.AlternatingSignMatrices instead')
-    return AlternatingSignMatrices(n)
-
-def MonotoneTriangles_n(n):
-    """
-    For old pickles of ``MonotoneTriangles_n``.
-
-    EXAMPLES::
-
-        sage: sage.combinat.alternating_sign_matrix.MonotoneTriangles_n(3)
-        doctest:...: DeprecationWarning: this class is deprecated. Use sage.combinat.alternating_sign_matrix.MonotoneTriangles instead
-        See http://trac.sagemath.org/14301 for details.
-        Monotone triangles with 3 rows
-    """
-    from sage.misc.superseded import deprecation
-    deprecation(14301,'this class is deprecated. Use sage.combinat.alternating_sign_matrix.MonotoneTriangles instead')
-    return MonotoneTriangles(n)
-
-from sage.structure.sage_object import register_unpickle_override
-register_unpickle_override('sage.combinat.alternating_sign_matrix', 'AlternatingSignMatrices_n', AlternatingSignMatrices)
-register_unpickle_override('sage.combinat.alternating_sign_matrix', 'MonotoneTriangles_n', MonotoneTriangles)
-register_unpickle_override('sage.combinat.alternating_sign_matrix', 'MonotoneTriangles_n', MonotoneTriangles_n)
-
-# Here are the previous implementations of the combinatorial structure
-# of the alternating sign matrices. Please, consider it obsolete and
-# tend to use the monotone triangles instead.
-
-def from_contre_tableau(comps):
-    r"""
-    Returns an alternating sign matrix from a contre-tableau.
-
-    EXAMPLES::
-
-        sage: import sage.combinat.alternating_sign_matrix as asm
-        sage: asm.from_contre_tableau([[1, 2, 3], [1, 2], [1]])
-        doctest:...: DeprecationWarning: You can use from_monotone_triangle instead.
-        See http://trac.sagemath.org/12930 for details.
-        [0 0 1]
-        [0 1 0]
-        [1 0 0]
-        sage: asm.from_contre_tableau([[1, 2, 3], [2, 3], [3]])
-        [1 0 0]
-        [0 1 0]
-        [0 0 1]
-    """
-    from sage.misc.superseded import deprecation
-    deprecation(12930, 'You can use from_monotone_triangle instead.')
-    n = len(comps)
-    MS = MatrixSpace(ZZ, n)
-    M = [ [0 for _ in range(n)] for _ in range(n) ]
-
-    previous_set = Set([])
-
-    for col in range(n-1, -1, -1):
-        s = Set( comps[col] )
-        for x in s - previous_set:
-            M[x-1][col] = 1
-
-        for x in previous_set - s:
-            M[x-1][col] = -1
-
-        previous_set = s
-
-    return MS(M)
-
-
-class ContreTableaux(Parent):
-    """
-    Factory class for the combinatorial class of contre tableaux of size `n`.
-
-    EXAMPLES::
-
-        sage: ct4 = ContreTableaux(4); ct4
-        Contre tableaux of size 4
-        sage: ct4.cardinality()
-        42
-    """
-    __metaclass__ = ClasscallMetaclass
-    @staticmethod
-    def __classcall_private__(cls, n, **kwds):
-        r"""
-        Factory pattern.
-
-        Check properties on arguments, then call the appropriate class.
-
-        EXAMPLES::
-
-            sage: C = ContreTableaux(4)
-            sage: type(C)
-            <class 'sage.combinat.alternating_sign_matrix.ContreTableaux_n'>
-
-        """
-        assert(isinstance(n, (int, Integer)))
-        return ContreTableaux_n(n, **kwds)
-
-
-class ContreTableaux_n(ContreTableaux):
-    def __init__(self, n):
-        """
-        TESTS::
-
-            sage: ct2 = ContreTableaux(2); ct2
-            Contre tableaux of size 2
-            sage: ct2 == loads(dumps(ct2))
-            True
-        """
-        self.n = n
-
-    def __repr__(self):
-        """
-        TESTS::
-
-            sage: repr(ContreTableaux(2))
-            'Contre tableaux of size 2'
-        """
-        return "Contre tableaux of size %s"%self.n
-
-    def __eq__(self, other):
-        """
-        TESTS::
-
-            sage: C = ContreTableaux(4)
-            sage: C == loads(dumps(C))
-            True
-
-        """
-        return self.n == other.n
-
-    def cardinality(self):
-        """
-        EXAMPLES::
-
-            sage: [ ContreTableaux(n).cardinality() for n in range(0, 11)]
-            [1, 1, 2, 7, 42, 429, 7436, 218348, 10850216, 911835460, 129534272700]
-        """
-        return prod( [ factorial(3*k+1)/factorial(self.n+k) for k in range(self.n)] )
-
-    def _iterator_rec(self, i):
-        """
-        EXAMPLES::
-
-            sage: c = ContreTableaux(2)
-            sage: list(c._iterator_rec(0))
-            [[]]
-            sage: list(c._iterator_rec(1))
-            [[[1, 2]]]
-            sage: list(c._iterator_rec(2))
-            [[[1, 2], [1]], [[1, 2], [2]]]
-        """
-        if i == 0:
-            yield []
-        elif i == 1:
-            yield [range(1, self.n+1)]
-        else:
-            for columns in self._iterator_rec(i-1):
-                previous_column = columns[-1]
-                for column in _next_column_iterator(previous_column, len(previous_column)-1):
-                    yield columns + [ column ]
-
-    def __iter__(self):
-        """
-        EXAMPLES::
-
-            sage: list(ContreTableaux(0))
-            [[]]
-            sage: list(ContreTableaux(1))
-            [[[1]]]
-            sage: list(ContreTableaux(2))
-            [[[1, 2], [1]], [[1, 2], [2]]]
-            sage: list(ContreTableaux(3))
-            [[[1, 2, 3], [1, 2], [1]],
-             [[1, 2, 3], [1, 2], [2]],
-             [[1, 2, 3], [1, 3], [1]],
-             [[1, 2, 3], [1, 3], [2]],
-             [[1, 2, 3], [1, 3], [3]],
-             [[1, 2, 3], [2, 3], [2]],
-             [[1, 2, 3], [2, 3], [3]]]
-        """
-
-        for z in self._iterator_rec(self.n):
-            yield z
-
-
-def _next_column_iterator(previous_column, height, i = None):
-    """
-    Returns a generator for all columns of height height properly
-    filled from row 1 to ``i``
-
-    EXAMPLES::
-
-        sage: import sage.combinat.alternating_sign_matrix as asm
-        sage: list(asm._next_column_iterator([1], 0))
-        [[]]
-        sage: list(asm._next_column_iterator([1,5],1))
-        [[1], [2], [3], [4], [5]]
-        sage: list(asm._next_column_iterator([1,4,5],2))
-        [[1, 4], [1, 5], [2, 4], [2, 5], [3, 4], [3, 5], [4, 5]]
-    """
-    if i is None:
-        i = height
-    if i == 0:
-        yield [-1]*height
-    else:
-        for column in _next_column_iterator(previous_column, height, i-1):
-            min_value = previous_column[i-1]
-            if i > 1:
-                min_value = max(min_value, column[i-2]+1)
-            for value in range(min_value, previous_column[i]+1):
-                c = copy.copy(column)
-                c[i-1] = value
-                yield c
-
-
-def _previous_column_iterator(column, height, max_value):
-    """
-    EXAMPLES::
-
-        sage: import sage.combinat.alternating_sign_matrix as asm
-        sage: list(asm._previous_column_iterator([2,3], 3, 4))
-        [[1, 2, 3], [1, 2, 4], [1, 3, 4], [2, 3, 4]]
-    """
-    new_column = [1] + column + [ max_value ] * (height - len(column))
-    return _next_column_iterator(new_column, height)
-
-
-class TruncatedStaircases(Parent):
-    """
-    Factory class for the combinatorial class of truncated staircases
-    of size ``n`` with last column ``last_column``.
-
-    EXAMPLES::
-
-        sage: t4 = TruncatedStaircases(4, [2,3]); t4
-        Truncated staircases of size 4 with last column [2, 3]
-        sage: t4.cardinality()
-        4
-    """
-    __metaclass__ = ClasscallMetaclass
-    @staticmethod
-    def __classcall_private__(cls, n, last_column, **kwds):
-        r"""
-        Factory pattern.
-
-        Check properties on arguments, then call the appropriate class.
-
-        TESTS::
-
-            sage: T = TruncatedStaircases(4, [2,3])
-            sage: type(T)
-            <class 'sage.combinat.alternating_sign_matrix.TruncatedStaircases_nlastcolumn'>
-
-        """
-        assert(isinstance(n, (int, Integer)))
-        return TruncatedStaircases_nlastcolumn(n, last_column, **kwds)
-
-
-class TruncatedStaircases_nlastcolumn(TruncatedStaircases):
-    def __init__(self, n, last_column):
-        """
-        TESTS::
-
-            sage: t4 = TruncatedStaircases(4, [2,3]); t4
-            Truncated staircases of size 4 with last column [2, 3]
-            sage: t4 == loads(dumps(t4))
-            True
-        """
-        self.n = n
-        self.last_column = last_column
-
-    def __repr__(self):
-        """
-        TESTS::
-
-            sage: repr(TruncatedStaircases(4, [2,3]))
-            'Truncated staircases of size 4 with last column [2, 3]'
-        """
-        return "Truncated staircases of size %s with last column %s"%(self.n, self.last_column)
-
-    def _iterator_rec(self, i):
-        """
-        EXAMPLES::
-
-            sage: t = TruncatedStaircases(3, [2,3])
-            sage: list(t._iterator_rec(1))
-            []
-            sage: list(t._iterator_rec(2))
-            [[[2, 3]]]
-            sage: list(t._iterator_rec(3))
-            [[[1, 2, 3], [2, 3]]]
-        """
-        if i < len(self.last_column):
-            return
-        elif i == len(self.last_column):
-            yield [self.last_column]
-        else:
-            for columns in self._iterator_rec(i-1):
-                previous_column = columns[0]
-                for column in _previous_column_iterator(previous_column, len(previous_column)+1, self.n):
-                    yield [column] + columns
-
-    def __iter__(self):
-        """
-        EXAMPLES:::
-
-            sage: list(TruncatedStaircases(4, [2,3]))
-            [[[4, 3, 2, 1], [3, 2, 1], [3, 2]], [[4, 3, 2, 1], [4, 2, 1], [3, 2]], [[4, 3, 2, 1], [4, 3, 1], [3, 2]], [[4, 3, 2, 1], [4, 3, 2], [3, 2]]]
-        """
-        for z in self._iterator_rec(self.n):
-            yield map(lambda x: list(reversed(x)), z)
-
-    def __eq__(self, other):
-        r"""
-        TESTS::
-
-            sage: T = TruncatedStaircases(4, [2,3])
-            sage: T == loads(dumps(T))
-            True
-        """
-        return ((self.n == other.n) and
-                (self.last_column == other.last_column))
-
-    def cardinality(self):
-        r"""
-        EXAMPLES::
-
-            sage: T = TruncatedStaircases(4, [2,3])
-            sage: T.cardinality()
-            4
-        """
-        c = 0
-        for _ in self:
-            c += 1
-        return c
-=======
-r"""
-Alternating Sign Matrices
-
-AUTHORS:
-
-- Mike Hansen (2007): Initial version
-- Pierre Cange, Luis Serrano (2012): Added monotone triangles
-- Travis Scrimshaw (2013-28-03): Added element class for ASM's and made :class:`MonotoneTriangles` inherit from :class:`GelfandTsetlinPatterns`.
-- Jessica Striker (2013): Added additional methods.
-"""
-#*****************************************************************************
-#       Copyright (C) 2007 Mike Hansen <mhansen@gmail.com>,
-#                     2012 Pierre Cagne <pierre.cagne@ens.fr>,
-#                          Luis Serrano <luisgui.serrano@gmail.com>
-#                     2013 Travis Scrimshaw <tscrim@ucdavis.edu>
-#                     2013 Jessica Striker <jessicapalencia@gmail.com>
-#
-#  Distributed under the terms of the GNU General Public License (GPL)
-#
-#    This code is distributed in the hope that it will be useful, but
-#    WITHOUT ANY WARRANTY; without even the implied warranty of
-#    MERCHANTABILITY or FITNESS FOR A PARTICULAR PURPOSE.  See the GNU
-#    General Public License for more details.
-#
-#  The full text of the GPL is available at:
-#
-#                  http://www.gnu.org/licenses/
-#*****************************************************************************
-
-import itertools
-import copy
-from sage.misc.classcall_metaclass import ClasscallMetaclass
-from sage.misc.flatten import flatten
-from sage.misc.misc import prod
-from sage.structure.unique_representation import UniqueRepresentation
-from sage.structure.parent import Parent
-from sage.structure.element import Element
-from sage.categories.finite_enumerated_sets import FiniteEnumeratedSets
-from sage.matrix.matrix_space import MatrixSpace
-from sage.matrix.constructor import matrix
-from sage.rings.all import ZZ, factorial
-from sage.rings.integer import Integer
-from sage.combinat.posets.lattices import LatticePoset
-from sage.combinat.gelfand_tsetlin_patterns import GelfandTsetlinPatternsTopRow
-from sage.sets.set import Set
-from sage.combinat.combinatorial_map import combinatorial_map
-from sage.combinat.non_decreasing_parking_function import NonDecreasingParkingFunction
-from sage.combinat.permutation import Permutation
-
-class AlternatingSignMatrix(Element):
-    r"""
-    An alternating sign matrix.
-
-    An alternating sign matrix is a square matrix of `0`'s, `1`'s and `-1`'s
-    such that the sum of each row and column is `1` and the non-zero
-    entries in each row and column alternate in sign.
-    """
-    __metaclass__ = ClasscallMetaclass
-
-    @staticmethod
-    def __classcall_private__(cls, asm):
-        """
-        Create an ASM.
-
-        EXAMPLES::
-
-            sage: AlternatingSignMatrix([[1, 0, 0],[0, 1, 0],[0, 0, 1]])
-            [1 0 0]
-            [0 1 0]
-            [0 0 1]
-        """
-        asm = matrix(asm)
-        if not asm.is_square():
-            raise ValueError("The alternating sign matrices must be square")
-        P = AlternatingSignMatrices(asm.nrows())
-        if asm not in P:
-            raise ValueError("Invalid alternating sign matrix")
-        return P(asm)
-
-    def __init__(self, parent, asm):
-        """
-        Initialize ``self``.
-
-        EXAMPLES:
-
-            sage: A = AlternatingSignMatrices(3)
-            sage: elt = A([[1, 0, 0],[0, 1, 0],[0, 0, 1]])
-            sage: TestSuite(elt).run()
-        """
-        self._matrix = asm
-        Element.__init__(self, parent)
-
-    def _repr_(self):
-        """
-        Return a string representation of ``self``.
-
-        EXAMPLES::
-
-            sage: A = AlternatingSignMatrices(3)
-            sage: A([[1, 0, 0],[0, 1, 0],[0, 0, 1]])
-            [1 0 0]
-            [0 1 0]
-            [0 0 1]
-        """
-        return repr(self._matrix)
-
-    def __eq__(self, other):
-        """
-        Check equality.
-
-        EXAMPLES::
-
-            sage: A = AlternatingSignMatrices(3)
-            sage: M = A([[1, 0, 0],[0, 1, 0],[0, 0, 1]])
-            sage: M == A([[1, 0, 0],[0, 1, 0],[0, 0, 1]])
-            True
-            sage: M == A([[1, 0, 0],[0, 0, 1],[0, 1, 0]])
-            False
-        """
-        if isinstance(other, AlternatingSignMatrix):
-            return self._matrix == other._matrix
-        return self._matrix == other
-
-    def __ne__(self, other):
-        """
-        Check not equals. This is needed, see :trac:`14762`.
-
-        EXAMPLES::
-
-            sage: A = AlternatingSignMatrices(3)
-            sage: M = A([[1, 0, 0],[0, 1, 0],[0, 0, 1]])
-            sage: M != A([[1, 0, 0],[0, 1, 0],[0, 0, 1]])
-            False
-            sage: M != A([[1, 0, 0],[0, 0, 1],[0, 1, 0]])
-            True
-        """
-        return not self.__eq__(other)
-
-    def _latex_(self):
-        r"""
-        Return a `\LaTeX` representation of ``self``.
-
-        EXAMPLES::
-
-            sage: A = AlternatingSignMatrices(3)
-            sage: latex(A([[1, 0, 0],[0, 1, 0],[0, 0, 1]]))
-            \left(\begin{array}{rrr}
-            1 & 0 & 0 \\
-            0 & 1 & 0 \\
-            0 & 0 & 1
-            \end{array}\right)
-        """
-        return self._matrix._latex_()
-
-    def to_matrix(self):
-        """
-        Return ``self`` as a regular matrix.
-
-        EXAMPLES::
-
-            sage: A = AlternatingSignMatrices(3)
-            sage: asm = A([[1, 0, 0],[0, 1, 0],[0, 0, 1]])
-            sage: m = asm.to_matrix(); m
-            [1 0 0]
-            [0 1 0]
-            [0 0 1]
-            sage: m.parent()
-            Full MatrixSpace of 3 by 3 dense matrices over Integer Ring
-        """
-        return copy.copy(self._matrix)
-
     def to_monotone_triangle(self):
         r"""
         Return a monotone triangle from ``self``.
@@ -1945,7 +670,7 @@
             sage: p = asm.to_permutation(); p
             [2, 1, 3]
             sage: parent(p)
-            Standard permutations            
+            Standard permutations
             sage: asm = A([[0,1,0],[1,-1,1],[0,1,0]])
             sage: asm.to_permutation()
             Traceback (most recent call last):
@@ -3016,5 +1741,3 @@
     if i >= 0 and j >= 0:
         return sum([sum([M[i2][j2] for j2 in range(j)]) for i2 in range(i)])
     return 0
-
->>>>>>> 11f539dc
