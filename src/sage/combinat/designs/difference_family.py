# -*- coding: utf-8 -*-
r"""
Difference families

This module gathers everything related to difference families. One can build a
difference family (or check that it can be built) with :func:`difference_family`::

    sage: G,F = designs.difference_family(13,4,1)

It defines the following functions:

{INDEX_OF_FUNCTIONS}

REFERENCES:

.. [BJL99-1] \T. Beth, D. Jungnickel, H. Lenz "Design theory Vol. I."
   Second edition. Encyclopedia of Mathematics and its Applications, 69. Cambridge
   University Press, (1999).

.. [BLJ99-2] \T. Beth, D. Jungnickel, H. Lenz "Design theory Vol. II."
   Second edition. Encyclopedia of Mathematics and its Applications, 78. Cambridge
   University Press, (1999).

.. [Bo39] \R. C. Bose, "On the construction of balanced incomplete block
   designs", Ann. Eugenics, vol. 9, (1939), 353--399.

.. [Bu95] \M. Buratti "On simple radical difference families", J. of
   Combinatorial Designs, vol. 3, no. 2 (1995)

.. [Wi72] \R. M. Wilson "Cyclotomy and difference families in elementary Abelian
   groups", J. of Num. Th., 4 (1972), pp. 17-47.

Functions
---------
"""
#*****************************************************************************
#       Copyright (C) 2014 Vincent Delecroix <20100.delecroix@gmail.com>
#
#  Distributed under the terms of the GNU General Public License (GPL)
#  as published by the Free Software Foundation; either version 2 of
#  the License, or (at your option) any later version.
#                  http://www.gnu.org/licenses/
#*****************************************************************************
<<<<<<< HEAD
# python3
from __future__ import division
=======
from __future__ import print_function
>>>>>>> eb4b7bfd

from sage.categories.sets_cat import EmptySetError
import sage.arith.all as arith
from sage.misc.unknown import Unknown
from sage.rings.integer import Integer
from sage.rings.integer_ring import ZZ

def group_law(G):
    r"""
    Return a triple ``(identity, operation, inverse)`` that define the
    operations on the group ``G``.

    EXAMPLES::

        sage: from sage.combinat.designs.difference_family import group_law
        sage: group_law(Zmod(3))
        (0, <built-in function add>, <built-in function neg>)
        sage: group_law(SymmetricGroup(5))
        ((), <built-in function mul>, <built-in function inv>)
        sage: group_law(VectorSpace(QQ,3))
        ((0, 0, 0), <built-in function add>, <built-in function neg>)
    """
    import operator
    from sage.categories.groups import Groups
    from sage.categories.additive_groups import AdditiveGroups

    if G in Groups():            # multiplicative groups
        return (G.one(), operator.mul, operator.inv)
    elif G in AdditiveGroups():  # additive groups
        return (G.zero(), operator.add, operator.neg)
    else:
        raise ValueError("%s does not seem to be a group"%G)

def block_stabilizer(G, B):
    r"""
    Compute the left stabilizer of the block ``B`` under the action of ``G``.

    This function return the list of all `x\in G` such that `x\cdot B=B` (as a
    set).

    INPUT:

    - ``G`` -- a group (additive or multiplicative).

    - ``B`` -- a subset of ``G``.

    EXAMPLES::

        sage: from sage.combinat.designs.difference_family import block_stabilizer

        sage: Z8 = Zmod(8)
        sage: block_stabilizer(Z8, [Z8(0),Z8(2),Z8(4),Z8(6)])
        [0, 2, 4, 6]
        sage: block_stabilizer(Z8, [Z8(0),Z8(2)])
        [0]

        sage: C = cartesian_product([Zmod(4),Zmod(3)])
        sage: block_stabilizer(C, [C((0,0)),C((2,0)),C((0,1)),C((2,1))])
        [(0, 0), (2, 0)]

        sage: b = map(Zmod(45),[1, 3, 7, 10, 22, 25, 30, 35, 37, 38, 44])
        sage: block_stabilizer(Zmod(45),b)
        [0]
    """
    if not B:
        return list(G)
    identity, op, inv = group_law(G)
    b0 = inv(B[0])
    S = []
    for b in B:
        # fun: if we replace +(-b) with -b it completely fails!!
        bb0 = op(b,b0) # bb0 = b-B[0]
        if all(op(bb0,c) in B for c in B):
            S.append(bb0)
    return S

def is_difference_family(G, D, v=None, k=None, l=None, verbose=False):
    r"""
    Check wether ``D`` forms a difference family in the group ``G``.

    INPUT:

    - ``G`` - group of cardinality ``v``

    - ``D`` - a set of ``k``-subsets of ``G``

    - ``v``, ``k`` and ``l`` - optional parameters of the difference family

    - ``verbose`` - whether to print additional information

    .. SEEALSO::

        :func:`difference_family`

    EXAMPLES::

        sage: from sage.combinat.designs.difference_family import is_difference_family
        sage: G = Zmod(21)
        sage: D = [[0,1,4,14,16]]
        sage: is_difference_family(G, D, 21, 5)
        True

        sage: G = Zmod(41)
        sage: D = [[0,1,4,11,29],[0,2,8,17,21]]
        sage: is_difference_family(G, D, verbose=True)
        Too few:
          5 is obtained 0 times in blocks []
          14 is obtained 0 times in blocks []
          27 is obtained 0 times in blocks []
          36 is obtained 0 times in blocks []
        Too much:
          4 is obtained 2 times in blocks [0, 1]
          13 is obtained 2 times in blocks [0, 1]
          28 is obtained 2 times in blocks [0, 1]
          37 is obtained 2 times in blocks [0, 1]
        False
        sage: D = [[0,1,4,11,29],[0,2,8,17,22]]
        sage: is_difference_family(G, D)
        True

        sage: G = Zmod(61)
        sage: D = [[0,1,3,13,34],[0,4,9,23,45],[0,6,17,24,32]]
        sage: is_difference_family(G, D)
        True

        sage: G = AdditiveAbelianGroup([3]*4)
        sage: a,b,c,d = G.gens()
        sage: D = [[d, -a+d, -c+d, a-b-d, b+c+d],
        ....:      [c, a+b-d, -b+c, a-b+d, a+b+c],
        ....:      [-a-b+c+d, a-b-c-d, -a+c-d, b-c+d, a+b],
        ....:      [-b-d, a+b+d, a-b+c-d, a-b+c, -b+c+d]]
        sage: is_difference_family(G, D)
        True

    The following example has a third block with a non-trivial stabilizer::

        sage: G = Zmod(15)
        sage: D = [[0,1,4],[0,2,9],[0,5,10]]
        sage: is_difference_family(G,D,verbose=True)
        It is a (15,3,1)-difference family
        True

    The function also supports multiplicative groups (non necessarily Abelian)::

        sage: G = DihedralGroup(8)
        sage: x,y = G.gens()
        sage: i = G.one()
        sage: D1 = [[i,x,x^4], [i,x^2, y*x], [i,x^5,y], [i,x^6,y*x^2], [i,x^7,y*x^5]]
        sage: is_difference_family(G, D1, 16, 3, 2)
        True
        sage: from sage.combinat.designs.bibd import BIBD_from_difference_family
        sage: bibd = BIBD_from_difference_family(G,D1,lambd=2)

    TESTS::

        sage: K = GF(3^2,'z')
        sage: z = K.gen()
        sage: D = [[1,z+1,2]]
        sage: _ = is_difference_family(K, D, verbose=True)
        the number of differences (=6) must be a multiple of v-1=8
        sage: _
        False
    """
    import operator

    identity, mul, inv = group_law(G)

    Glist = list(G)

    D = [[G(_) for _ in d] for d in D]

    # Check v (and define it if needed)
    if v is None:
        v = len(Glist)
    else:
        if len(Glist) != v:
            if verbose:
                print("G must have cardinality v (=%d)" % int(v))
            return False

    # Check k (and define it if needed)
    if k is None:
        k = len(D[0])
    else:
        k = int(k)

    for d in D:
        if len(d) != k:
            if verbose:
                print("the block {} does not have length {}".format(d, k))
            return False

    # Check l (and define it if needed)
    #
    # - nb_diff: the number of pairs (with multiplicity) covered by the BIBD
    #            generated by the DF.
    #
    # - stab: the stabilizer of each set.
    nb_diff = 0
    stab = []
    for d in D:
        s = block_stabilizer(G,d)
        stab.append(s)
        nb_diff += k*(k-1) // len(s)
    if l is None:
        if nb_diff % (v-1) != 0:
            if verbose:
                print("the number of differences (={}) must be a multiple of v-1={}".format(nb_diff, v-1))
            return False
        l = nb_diff // (v-1)
    else:
        if nb_diff != l*(v-1):
            if verbose:
                print("the number of differences (={}) is not equal to l*(v-1) = {}".format(nb_diff, l*(v-1)))
            return False

    # Check that every x \in G-{0},occurs exactly l times as a difference
    counter = {g: 0 for g in Glist}
    where   = {g: set() for g in Glist}
    del counter[identity]

    for i,d in enumerate(D):
        tmp_counter = {}
        for b in d:
            for c in d:
                if b == c:
                    continue
                gg = mul(b,inv(c)) # = b-c or bc^{-1}
                if gg not in tmp_counter:
                    tmp_counter[gg] = 0
                where[gg].add(i)
                tmp_counter[gg] += 1

        if sum(tmp_counter.itervalues()) != k*(k-1):
            if verbose:
                print("repeated element in the {}-th block {}".format(i, dd))
            return False

        # Normalized number of occurrences added to counter
        stabi = len(stab[i])
        for gg in tmp_counter:
            counter[gg] += tmp_counter[gg]//stabi

    # Check the counter and report any error
    too_few  = []
    too_much = []
    for g in Glist:
        if g == identity:
            continue
        if counter[g] < l:
            if verbose:
                too_few.append(g)
            else:
                return False
        if counter[g] > l:
            if verbose:
                too_much.append(g)
            else:
                return False

    if too_few:
        print("Too few:")
        for g in too_few:
            print("  {} is obtained {} times in blocks {}".format(
                        g, counter[g], sorted(where[g])))
    if too_much:
        print("Too much:")
        for g  in too_much:
            print("  {} is obtained {} times in blocks {}".format(
                        g, counter[g], sorted(where[g])))
    if too_few or too_much:
        return False

    if verbose:
        print("It is a ({},{},{})-difference family".format(v, k, l))
    return True

def singer_difference_set(q,d):
    r"""
    Return a difference set associated to the set of hyperplanes in a projective
    space of dimension `d` over `GF(q)`.

    A Singer difference set has parameters:

    .. MATH::

        v = \frac{q^{d+1}-1}{q-1}, \quad
        k = \frac{q^d-1}{q-1}, \quad
        \lambda = \frac{q^{d-1}-1}{q-1}.

    The idea of the construction is as follows. One consider the finite field
    `GF(q^{d+1})` as a vector space of dimension `d+1` over `GF(q)`. The set of
    `GF(q)`-lines in `GF(q^{d+1})` is a projective plane and its set of
    hyperplanes form a balanced incomplete block design.

    Now, considering a multiplicative generator `z` of `GF(q^{d+1})`, we get a
    transitive action of a cyclic group on our projective plane from which it is
    possible to build a difference set.

    The construction is given in details in [Stinson2004]_, section 3.3.

    EXAMPLES::

        sage: from sage.combinat.designs.difference_family import singer_difference_set, is_difference_family
        sage: G,D = singer_difference_set(3,2)
        sage: is_difference_family(G,D,verbose=True)
        It is a (13,4,1)-difference family
        True

        sage: G,D = singer_difference_set(4,2)
        sage: is_difference_family(G,D,verbose=True)
        It is a (21,5,1)-difference family
        True

        sage: G,D = singer_difference_set(3,3)
        sage: is_difference_family(G,D,verbose=True)
        It is a (40,13,4)-difference family
        True

        sage: G,D = singer_difference_set(9,3)
        sage: is_difference_family(G,D,verbose=True)
        It is a (820,91,10)-difference family
        True
    """
    q = Integer(q)
    assert q.is_prime_power()
    assert d >= 2

    from sage.rings.finite_rings.finite_field_constructor import GF
    from sage.rings.finite_rings.conway_polynomials import conway_polynomial
    from sage.rings.finite_rings.integer_mod_ring import Zmod

    # build a polynomial c over GF(q) such that GF(q)[x] / (c(x)) is a
    # GF(q**(d+1)) and such that x is a multiplicative generator.
    p,e = q.factor()[0]
    c = conway_polynomial(p,e*(d+1))
    if e != 1:  # i.e. q is not a prime, so we factorize c over GF(q) and pick
                # one of its factor
        K = GF(q,'z')
        c = c.change_ring(K).factor()[0][0]
    else:
        K = GF(q)
    z = c.parent().gen()

    # Now we consider the GF(q)-subspace V spanned by (1,z,z^2,...,z^(d-1)) inside
    # GF(q^(d+1)). The multiplication by z is an automorphism of the
    # GF(q)-projective space built from GF(q^(d+1)). The difference family is
    # obtained by taking the integers i such that z^i belong to V.
    powers = [0]
    i = 1
    x = z
    k = (q**d-1)//(q-1)
    while len(powers) < k:
        if x.degree() <= (d-1):
            powers.append(i)
        x = (x*z).mod(c)
        i += 1

    return Zmod((q**(d+1)-1)//(q-1)), [powers]

def df_q_6_1(K, existence=False, check=True):
    r"""
    Return a `(q,6,1)`-difference family over the finite field `K`.

    The construction uses Theorem 11 of [Wi72]_.

    EXAMPLES::

        sage: from sage.combinat.designs.difference_family import is_difference_family, df_q_6_1
        sage: prime_powers = [v for v in xrange(31,500,30) if is_prime_power(v)]
        sage: parameters = [v for v in prime_powers if df_q_6_1(GF(v,'a'), existence=True)]
        sage: parameters
        [31, 151, 181, 211, 241, 271, 331, 361, 421]
        sage: for v in parameters:
        ....:     K = GF(v, 'a')
        ....:     df = df_q_6_1(K, check=True)
        ....:     assert is_difference_family(K, df, v, 6, 1)

    .. TODO::

        Do improvements due to Zhen and Wu 1999.
    """
    v = K.cardinality()
    x = K.multiplicative_generator()
    one = K.one()
    if v % 30 != 1:
        if existence:
            return False
        raise EmptySetError("k(k-1)=30 should divide (v-1)")
    t = (v-1) // 30  # number of blocks

    r = x**((v-1)//3)  # primitive cube root of unity
    r2 = r*r           # the other primitive cube root

    # we now compute the cosets of x**i
    xx = x**5
    to_coset = {x**i * xx**j: i for i in xrange(5) for j in xrange((v-1)//5)}

    for c in to_coset: # the loop runs through all nonzero elements of K
        if c == one or c == r or c == r2:
            continue
        if len(set(to_coset[elt] for elt in (r-one, c*(r-one), c-one, c-r, c-r**2))) == 5:
            if existence:
                return True
            B = [one,r,r2,c,c*r,c*r2]
            D = [[xx**i * b for b in B] for i in xrange(t)]
            break
    else:
        if existence:
            return Unknown
        raise NotImplementedError("Wilson construction failed for v={}".format(v))

    if check and not is_difference_family(K, D, v, 6, 1):
        raise RuntimeError("Wilson 1972 construction failed! Please e-mail sage-devel@googlegroups.com")

    return D

def radical_difference_set(K, k, l=1, existence=False, check=True):
    r"""
    Return a difference set made of a cyclotomic coset in the finite field
    ``K`` and with paramters ``k`` and ``l``.

    Most of these difference sets appear in chapter VI.18.48 of the Handbook of
    combinatorial designs.

    EXAMPLES::

        sage: from sage.combinat.designs.difference_family import radical_difference_set

        sage: D = radical_difference_set(GF(7), 3, 1); D
        [[1, 2, 4]]
        sage: sorted(x-y for x in D[0] for y in D[0] if x != y)
        [1, 2, 3, 4, 5, 6]

        sage: D = radical_difference_set(GF(16,'a'), 6, 2)
        sage: sorted(x-y for x in D[0] for y in D[0] if x != y)
        [1,
         1,
         a,
         a,
         a + 1,
         a + 1,
         a^2,
         a^2,
         ...
         a^3 + a^2 + a + 1,
         a^3 + a^2 + a + 1]

        sage: for k in range(2,50):
        ....:     for l in reversed(divisors(k*(k-1))):
        ....:         v = k*(k-1)//l + 1
        ....:         if is_prime_power(v) and radical_difference_set(GF(v,'a'),k,l,existence=True):
        ....:             _ = radical_difference_set(GF(v,'a'),k,l)
        ....:             print("{:3} {:3} {:3}".format(v,k,l))
          3   2   1
          4   3   2
          7   3   1
          5   4   3
          7   4   2
         13   4   1
         11   5   2
          7   6   5
         11   6   3
         16   6   2
          8   7   6
          9   8   7
         19   9   4
         37   9   2
         73   9   1
         11  10   9
         19  10   5
         23  11   5
         13  12  11
         23  12   6
         27  13   6
         27  14   7
         16  15  14
         31  15   7
        ...
         41  40  39
         79  40  20
         83  41  20
         43  42  41
         83  42  21
         47  46  45
         49  48  47
        197  49  12
    """
    v = K.cardinality()

    if l*(v-1) != k*(k-1):
        if existence:
            return False
        raise EmptySetError("l*(v-1) is not equal to k*(k-1)")

    # trivial case
    if (v-1) == k:
        if existence:
            return True
        add_zero = False

    # q = 3 mod 4
    elif v%4 == 3 and k == (v-1)//2:
        if existence:
            return True
        add_zero = False

    # q = 3 mod 4
    elif v%4 == 3 and k == (v+1)//2:
        if existence:
            return True
        add_zero = True

    # q = 4t^2 + 1, t odd
    elif v%8 == 5 and k == (v-1)//4 and arith.is_square((v-1)//4):
        if existence:
            return True
        add_zero = False

    # q = 4t^2 + 9, t odd
    elif v%8 == 5 and k == (v+3)//4 and arith.is_square((v-9)//4):
        if existence:
            return True
        add_zero = True

    # exceptional case 1
    elif (v,k,l) == (16,6,2):
        if existence:
            return True
        add_zero = True

    # exceptional case 2
    elif (v,k,l) == (73,9,1):
        if existence:
            return True
        add_zero = False

    # are there more ??
    else:
        x = K.multiplicative_generator()
        D = K.cyclotomic_cosets(x**((v-1)//k), [K.one()])
        if is_difference_family(K, D, v, k, l):
            print("**  You found a new example of radical difference set **\n"\
                  "**  for the parameters (v,k,l)=({},{},{}).            **\n"\
                  "**  Please contact sage-devel@googlegroups.com        **\n".format(v, k, l))
            if existence:
                return True
            add_zero = False

        else:
            D = K.cyclotomic_cosets(x**((v-1)//(k-1)), [K.one()])
            D[0].insert(0,K.zero())
            if is_difference_family(K, D, v, k, l):
                print("**  You found a new example of radical difference set **\n"\
                      "**  for the parameters (v,k,l)=({},{},{}).            **\n"\
                      "**  Please contact sage-devel@googlegroups.com        **\n".format(v, k, l))
                if existence:
                    return True
                add_zero = True

            elif existence:
                return False
            else:
                raise EmptySetError("no radical difference set exist "
                        "for the parameters (v,k,l) = ({},{},{}".format(v,k,l))

    x = K.multiplicative_generator()
    if add_zero:
        r = x**((v-1)//(k-1))
        D = K.cyclotomic_cosets(r, [K.one()])
        D[0].insert(0, K.zero())
    else:
        r = x**((v-1)//k)
        D = K.cyclotomic_cosets(r, [K.one()])

    if check and not is_difference_family(K, D, v, k, l):
        raise RuntimeError("Sage tried to build a radical difference set with "
                "parameters ({},{},{}) but it seems that it failed! Please "
                "e-mail sage-devel@googlegroups.com".format(v,k,l))

    return D

def one_cyclic_tiling(A,n):
    r"""
    Given a subset ``A`` of the cyclic additive group `G = Z / nZ` return
    another subset `B` so that `A + B = G` and `|A| |B| = n` (i.e. any element
    of `G` is uniquely expressed as a sum `a+b` with `a` in `A` and `b` in `B`).

    EXAMPLES::

        sage: from sage.combinat.designs.difference_family import one_cyclic_tiling
        sage: tile = [0,2,4]
        sage: m = one_cyclic_tiling(tile,6); m
        [0, 3]
        sage: sorted((i+j)%6 for i in tile for j in m)
        [0, 1, 2, 3, 4, 5]

        sage: def print_tiling(tile, translat, n):
        ....:     for x in translat:
        ....:         print(''.join('X' if (i-x)%n in tile else '.' for i in range(n)))

        sage: tile = [0, 1, 2, 7]
        sage: m = one_cyclic_tiling(tile, 12)
        sage: print_tiling(tile, m, 12)
        XXX....X....
        ....XXX....X
        ...X....XXX.

        sage: tile = [0, 1, 5]
        sage: m = one_cyclic_tiling(tile, 12)
        sage: print_tiling(tile, m, 12)
        XX...X......
        ...XX...X...
        ......XX...X
        ..X......XX.

        sage: tile = [0, 2]
        sage: m = one_cyclic_tiling(tile, 8)
        sage: print_tiling(tile, m, 8)
        X.X.....
        ....X.X.
        .X.X....
        .....X.X

    ALGORITHM:

    Uses dancing links :mod:`sage.combinat.dlx`
    """
    # we first try a naive approach which correspond to what Wilson used in his
    # 1972 article
    n = int(n)
    d = len(A)
    if len(set(a%d for a in A)) == d:
        return [i*d for i in range(n//d)]

    # next, we consider an exhaustive search
    from sage.combinat.dlx import DLXMatrix

    rows = []
    for i in range(n):
        rows.append([i+1, [(i+a)%n+1 for a in A]])
    M = DLXMatrix(rows)
    for c in M:
        return [i-1 for i in c]

def one_radical_difference_family(K, k):
    r"""
    Search for a radical difference family on ``K`` using dancing links
    algorithm.

    For the definition of radical difference family, see
    :func:`radical_difference_family`. Here, we consider only radical difference
    family with `\lambda = 1`.

    INPUT:

    - ``K`` -- a finite field of cardinality `q`.

    - ``k`` -- a positive integer so that `k(k-1)` divides `q-1`.

    OUTPUT:

    Either a difference family or ``None`` if it does not exist.

    ALGORITHM:

    The existence of a radical difference family is equivalent to a one
    dimensional tiling (or packing) problem in a cyclic group. This subsequent
    problem is solved by a call to the function :func:`one_cyclic_tiling`.

        Let `K^*` be the multiplicative group of the finite field `K`. A radical
        family has the form `\mathcal B = \{x_1 B, \ldots, x_k B\}`, where
        `B=\{x:x^{k}=1\}` (for `k` odd) or `B=\{x:x^{k-1}=1\}\cup \{0\}` (for
        `k` even). Equivalently, `K^*` decomposes as:

        .. MATH::

            K^* = \Delta (x_1 B) \cup ... \cup \Delta (x_k B) = x_1 \Delta B \cup ... \cup x_k \Delta B

        We observe that `C=B\backslash 0` is a subgroup of the (cyclic) group
        `K^*`, that can thus be generated by some element `r`. Furthermore, we
        observe that `\Delta B` is always a union of cosets of `\pm C` (which is
        twice larger than `C`).

        .. MATH::

            \begin{array}{llll}
            (k\text{ odd} ) & \Delta B &= \{r^i-r^j:r^i\neq r^j\} &= \pm C\cdot \{r^i-1: 0 < i \leq m\}\\
            (k\text{ even}) & \Delta B &= \{r^i-r^j:r^i\neq r^j\}\cup C &= \pm C\cdot \{r^i-1: 0 < i < m\}\cup \pm C
            \end{array}

        where

        .. MATH::

            (k\text{ odd})\ m = (k-1)/2 \quad \text{and} \quad (k\text{ even})\ m = k/2.

        Consequently, `\mathcal B = \{x_1 B, \ldots, x_k B\}` is a radical
        difference family if and only if `\{x_1 (\Delta B/(\pm C)), \ldots, x_k
        (\Delta B/(\pm C))\}` is a partition of the cyclic group `K^*/(\pm C)`.

    EXAMPLES::

        sage: from sage.combinat.designs.difference_family import (
        ....:    one_radical_difference_family,
        ....:    is_difference_family)

        sage: one_radical_difference_family(GF(13),4)
        [[0, 1, 3, 9]]

    The parameters that appear in [Bu95]_::

        sage: df = one_radical_difference_family(GF(449), 8); df
        [[0, 1, 18, 25, 176, 324, 359, 444],
         [0, 9, 88, 162, 222, 225, 237, 404],
         [0, 11, 140, 198, 275, 357, 394, 421],
         [0, 40, 102, 249, 271, 305, 388, 441],
         [0, 49, 80, 93, 161, 204, 327, 433],
         [0, 70, 99, 197, 230, 362, 403, 435],
         [0, 121, 141, 193, 293, 331, 335, 382],
         [0, 191, 285, 295, 321, 371, 390, 392]]
        sage: is_difference_family(GF(449), df, 449, 8, 1)
        True
    """
    q = K.cardinality()
    x = K.multiplicative_generator()

    e = k*(k-1)
    if q%e != 1:
        raise ValueError("q%e is not 1")

    # We define A by (see the function's documentation):
    # ΔB = C.A
    if k%2 == 1:
        m = (k-1) // 2
        r = x ** ((q-1) // k)     # k-th root of unity
        A = [r**i - 1 for i in range(1,m+1)]
    else:
        m = k // 2
        r = x ** ((q-1) // (k-1)) # (k-1)-th root of unity
        A = [r**i - 1 for i in range(1,m)]
        A.append(K.one())

    # instead of the complicated multiplicative group K^*/(±C) we use the
    # discrete logarithm to convert everything into the additive group Z/cZ
    c = m * (q-1) // e # cardinal of ±C
    from sage.groups.generic import discrete_log
    logA = [discrete_log(a,x)%c for a in A]

    # if two elments of A are equal modulo c then no tiling is possible
    if len(set(logA)) != m:
        return None

    # brute force
    tiling = one_cyclic_tiling(logA, c)
    if tiling is None:
        return None

    D = K.cyclotomic_cosets(r, [x**i for i in tiling])
    if k%2 == 0:
        for d in D:
            d.insert(K.zero(),0)
    return D

def radical_difference_family(K, k, l=1, existence=False, check=True):
    r"""
    Return a ``(v,k,l)``-radical difference family.

    Let fix an integer `k` and a prime power `q = t k(k-1) + 1`. Let `K` be a
    field of cardinality `q`. A `(q,k,1)`-difference family is *radical* if
    its base blocks are either: a coset of the `k`-th root of unity for `k` odd
    or a coset of `k-1`-th root of unity and `0` if `k` is even (the number `t`
    is the number of blocks of that difference family).

    The terminology comes from M. Buratti article [Bu95]_ but the first
    constructions go back to R. Wilson [Wi72]_.

    INPUT:

    - ``K`` - a finite field

    - ``k`` -- positive integer, the size of the blocks

    - ``l`` -- the `\lambda` parameter (default to `1`)

    - ``existence`` -- if ``True``, then return either ``True`` if Sage knows
      how to build such design, ``Unknown`` if it does not and ``False`` if it
      knows that the design does not exist.

    - ``check`` -- boolean (default: ``True``). If ``True`` then the result of
      the computation is checked before being returned. This should not be
      needed but ensures that the output is correct.

    EXAMPLES::

        sage: from sage.combinat.designs.difference_family import radical_difference_family

        sage: radical_difference_family(GF(73),9)
        [[1, 2, 4, 8, 16, 32, 37, 55, 64]]

        sage: radical_difference_family(GF(281),5)
        [[1, 86, 90, 153, 232],
         [4, 50, 63, 79, 85],
         [5, 36, 149, 169, 203],
         [7, 40, 68, 219, 228],
         [9, 121, 212, 248, 253],
         [29, 81, 222, 246, 265],
         [31, 137, 167, 247, 261],
         [32, 70, 118, 119, 223],
         [39, 56, 66, 138, 263],
         [43, 45, 116, 141, 217],
         [98, 101, 109, 256, 279],
         [106, 124, 145, 201, 267],
         [111, 123, 155, 181, 273],
         [156, 209, 224, 264, 271]]

        sage: for k in range(5,10):
        ....:     print("k = {}".format(k))
        ....:     list_q = []
        ....:     for q in range(k*(k-1)+1, 2000, k*(k-1)):
        ....:          if is_prime_power(q):
        ....:              K = GF(q,'a')
        ....:              if radical_difference_family(K, k, existence=True):
        ....:                  list_q.append(q)
        ....:                  _ = radical_difference_family(K,k)
        ....:     print(" ".join([str(p) for p in list_q]))
        k = 5
        41 61 81 241 281 401 421 601 641 661 701 761 821 881 1181 1201 1301 1321
        1361 1381 1481 1601 1681 1801 1901
        k = 6
        181 211 241 631 691 1531 1831 1861
        k = 7
        337 421 463 883 1723
        k = 8
        449 1009
        k = 9
        73 1153 1873
    """
    v = K.cardinality()
    x = K.multiplicative_generator()
    one = K.one()
    e = k*(k-1)
    if (l*(v-1)) % e:
        raise ValueError("k (k-1) = {} should be a multiple of l (v-1) ={}".format(
                         k*(k-1), l*(v-1)))
    t = l*(v-1) // e  # number of blocks

    if t == 1:
        return radical_difference_set(K, k, l, existence=existence, check=check)

    elif l == (k-1):
        if existence:
            return True
        else:
            return K.cyclotomic_cosets(x**((v-1)//k))[1:]

    # all the other cases below concern the case l == 1
    elif l != 1:
        if existence:
            return Unknown
        raise NotImplementedError("No radical families implemented for l > 2")

    else:
        D = one_radical_difference_family(K,k)
        if D is None:
            if existence:
                return False
            raise EmptySetError("No such difference family")
        elif existence:
            return True


    if check and not is_difference_family(K, D, v, k, l):
        raise RuntimeError("radical_difference_family produced a wrong "
                           "difference family with parameters v={}, "
                           "k={}, l={}. Please contact "
                           "sage-devel@googlegroups.com".format(v,k,l))

    return D

def twin_prime_powers_difference_set(p, check=True):
    r"""
    Return a difference set on `GF(p) \times GF(p+2)`.

    The difference set is built from the following element of the Cartesian
    product of finite fields `GF(p) \times GF(p+2)`:

    - `(x,0)` with any `x`
    - `(x,y)` with `x` and `y` squares
    - `(x,y)` with `x` and `y` non-squares

    For more information see :wikipedia:`Difference_set`.

    INPUT:

    - ``check`` -- boolean (default: ``True``). If ``True`` then the result of
      the computation is checked before being returned. This should not be
      needed but ensures that the output is correct.

    EXAMPLES::

        sage: from sage.combinat.designs.difference_family import twin_prime_powers_difference_set
        sage: G,D = twin_prime_powers_difference_set(3)
        sage: G
        The Cartesian product of (Finite Field of size 3, Finite Field of size 5)
        sage: D
        [[(1, 1), (1, 4), (2, 2), (2, 3), (0, 0), (1, 0), (2, 0)]]
    """
    from sage.rings.finite_rings.finite_field_constructor import FiniteField
    from sage.categories.cartesian_product import cartesian_product
    from itertools import product
    Fp = FiniteField(p,'x')
    Fq = FiniteField(p+2,'x')
    Fpset = set(Fp)
    Fqset = set(Fq)
    Fp_squares = set(x**2 for x in Fpset)
    Fq_squares = set(x**2 for x in Fqset)

    # Pairs of squares, pairs of non-squares
    d = []
    d.extend(product(Fp_squares.difference([0]),Fq_squares.difference([0])))
    d.extend(product(Fpset.difference(Fp_squares),Fqset.difference(Fq_squares)))

    # All (x,0)
    d.extend((x,0) for x in Fpset)

    G = cartesian_product([Fp,Fq])

    if check and not is_difference_family(G, [d]):
        raise RuntimeError("twin_prime_powers_difference_set produced a wrong "
                           "difference set with p={}. Please contact "
                           "sage-devel@googlegroups.com".format(p))

    return G, [d]

def are_mcfarland_1973_parameters(v, k, lmbda, return_parameters=False):
    r"""
    Test whether ``(v,k,lmbda)`` is a triple that can be obtained from the
    construction from [McF1973]_.

    See :func:`mcfarland_1973_construction`.

    INPUT:

    - ``v``, ``k``, ``lmbda`` - (integers) parameters of the difference family

    - ``return_parameters`` -- (boolean, default ``False``) if ``True`` return a
      pair ``(True, (q, s))`` so that ``(q,s)`` can be used in the function
      :func:`mcfarland_1973_construction` to actually build a
      ``(v,k,lmbda)``-difference family. Or ``(False, None)`` if the
      construction is not possible.

    EXAMPLES::

        sage: from sage.combinat.designs.difference_family import are_mcfarland_1973_parameters
        sage: are_mcfarland_1973_parameters(64, 28, 12)
        True
        sage: are_mcfarland_1973_parameters(64, 28, 12, return_parameters=True)
        (True, (2, 2))
        sage: are_mcfarland_1973_parameters(60, 13, 5)
        False
        sage: are_mcfarland_1973_parameters(98125, 19500, 3875)
        True
        sage: are_mcfarland_1973_parameters(98125, 19500, 3875, True)
        (True, (5, 3))

        sage: from sage.combinat.designs.difference_family import are_mcfarland_1973_parameters
        sage: for v in range(1, 100):
        ....:     for k in range(1,30):
        ....:         for l in range(1,15):
        ....:             if are_mcfarland_1973_parameters(v,k,l):
        ....:                 answer, (q,s) = are_mcfarland_1973_parameters(v,k,l,return_parameters=True)
        ....:                 print("{} {} {} {} {}".format(v,k,l,q,s))
        ....:                 assert answer is True
        ....:                 assert designs.difference_family(v,k,l,existence=True) is True
        ....:                 G,D = designs.difference_family(v,k,l)
        16 6 2 2 1
        45 12 3 3 1
        64 28 12 2 2
        96 20 4 4 1
    """
    if v <= k or k <= lmbda:
        return (False,None) if return_parameters else False
    k = ZZ(k)
    lmbda = ZZ(lmbda)
    qs,r = (k - lmbda).sqrtrem() # sqrt(k-l) should be q^s
    if r or (qs*(qs-1))%lmbda:
        return (False,None) if return_parameters else False

    q = qs*(qs-1) // lmbda + 1
    if (q <= 1 or
        v * (q-1) != qs*q * (qs*q+q-2)  or
        k * (q-1)!= qs * (qs*q-1)):
        return (False,None) if return_parameters else False

    # NOTE: below we compute the value of s so that qs = q^s. If the method
    # is_power_of of integers would be able to return the exponent, we could use
    # that... but currently this is not the case
    # see trac ticket #19792
    p1,a1 = qs.is_prime_power(get_data=True)
    p2,a2 = q.is_prime_power(get_data=True)

    if a1 == 0 or a2 == 0 or p1 != p2 or a1%a2:
        return (False,None) if return_parameters else False

    return (True, (q, a1//a2)) if return_parameters else True

def mcfarland_1973_construction(q, s):
    r"""
    Return a difference set.

    The difference set returned has the following parameters

    .. MATH::

        v = \frac{q^{s+1}(q^{s+1}+q-2)}{q-1},
        k = \frac{q^s (q^{s+1}-1)}{q-1},
        \lambda = \frac{q^s(q^s-1)}{q-1}

    This construction is due to [McF1973]_.

    INPUT:

    - ``q``, ``s`` - (integers) parameters for the difference set (see the above
      formulas for the expression of ``v``, ``k``, ``l`` in terms of ``q`` and
      ``s``)

    .. SEEALSO::

        The function :func:`are_mcfarland_1973_parameters` makes the translation
        between the parameters `(q,s)` corresponding to a given triple
        `(v,k,\lambda)`.

    REFERENCES:

    .. [McF1973] Robert L. McFarland
       "A family of difference sets in non-cyclic groups"
       Journal of Combinatorial Theory (A) vol 15 (1973).
       http://dx.doi.org/10.1016/0097-3165(73)90031-9

    EXAMPLES::

        sage: from sage.combinat.designs.difference_family import (
        ....:    mcfarland_1973_construction, is_difference_family)

        sage: G,D = mcfarland_1973_construction(3, 1)
        sage: assert is_difference_family(G, D, 45, 12, 3)

        sage: G,D = mcfarland_1973_construction(2, 2)
        sage: assert is_difference_family(G, D, 64, 28, 12)
    """
    from sage.rings.finite_rings.finite_field_constructor import GF
    from sage.modules.free_module import VectorSpace
    from sage.rings.finite_rings.integer_mod_ring import Zmod
    from sage.categories.cartesian_product import cartesian_product
    from itertools import izip

    r = (q**(s+1)-1) // (q-1)
    F = GF(q,'a')
    V = VectorSpace(F, s+1)
    K = Zmod(r+1)

    G = cartesian_product([F]*(s+1) + [K])

    D = []
    for k,H in izip(K, V.subspaces(s)):
        for v in H:
            D.append(G((tuple(v) + (k,))))

    return G,[D]

def difference_family(v, k, l=1, existence=False, explain_construction=False, check=True):
    r"""
    Return a (``k``, ``l``)-difference family on an Abelian group of cardinality ``v``.

    Let `G` be a finite Abelian group. For a given subset `D` of `G`, we define
    `\Delta D` to be the multi-set of differences `\Delta D = \{x - y; x \in D,
    y \in D, x \not= y\}`. A `(G,k,\lambda)`-*difference family* is a collection
    of `k`-subsets of `G`, `D = \{D_1, D_2, \ldots, D_b\}` such that the union
    of the difference sets `\Delta D_i` for `i=1,...b`, seen as a multi-set,
    contains each element of `G \backslash \{0\}` exactly `\lambda`-times.

    When there is only one block, i.e. `\lambda(v - 1) = k(k-1)`, then a
    `(G,k,\lambda)`-difference family is also called a *difference set*.

    See also :wikipedia:`Difference_set`.

    If there is no such difference family, an ``EmptySetError`` is raised and if
    there is no construction at the moment ``NotImplementedError`` is raised.

    INPUT:

    - ``v,k,l`` -- parameters of the difference family. If ``l`` is not provided
      it is assumed to be ``1``.

    - ``existence`` -- if ``True``, then return either ``True`` if Sage knows
      how to build such design, ``Unknown`` if it does not and ``False`` if it
      knows that the design does not exist.

    - ``explain_construction`` -- instead of returning a difference family,
      returns a string that explains the construction used.

    - ``check`` -- boolean (default: ``True``). If ``True`` then the result of
      the computation is checked before being returned. This should not be
      needed but ensures that the output is correct.

    OUTPUT:

    A pair ``(G,D)`` made of a group `G` and a difference family `D` on that
    group. Or, if ``existence`` is ``True`` a troolean or if
    ``explain_construction`` is ``True`` a string.

    EXAMPLES::

        sage: G,D = designs.difference_family(73,4)
        sage: G
        Finite Field of size 73
        sage: D
        [[0, 1, 5, 18],
         [0, 3, 15, 54],
         [0, 9, 45, 16],
         [0, 27, 62, 48],
         [0, 8, 40, 71],
         [0, 24, 47, 67]]

        sage: print(designs.difference_family(73, 4, explain_construction=True))
        The database contains a (73,4)-evenly distributed set

        sage: G,D = designs.difference_family(15,7,3)
        sage: G
        Ring of integers modulo 15
        sage: D
        [[0, 1, 2, 4, 5, 8, 10]]
        sage: print(designs.difference_family(15,7,3,explain_construction=True))
        Singer difference set

        sage: print(designs.difference_family(91,10,1,explain_construction=True))
        Singer difference set
        sage: print(designs.difference_family(64,28,12, explain_construction=True))
        McFarland 1973 construction

    For `k=6,7` we look at the set of small prime powers for which a
    construction is available::

        sage: def prime_power_mod(r,m):
        ....:     k = m+r
        ....:     while True:
        ....:         if is_prime_power(k):
        ....:             yield k
        ....:         k += m

        sage: from itertools import islice
        sage: l6 = {True:[], False: [], Unknown: []}
        sage: for q in islice(prime_power_mod(1,30), 60):
        ....:     l6[designs.difference_family(q,6,existence=True)].append(q)
        sage: l6[True]
        [31, 121, 151, 181, 211, ...,  3061, 3121, 3181]
        sage: l6[Unknown]
        [61]
        sage: l6[False]
        []

        sage: l7 = {True: [], False: [], Unknown: []}
        sage: for q in islice(prime_power_mod(1,42), 60):
        ....:     l7[designs.difference_family(q,7,existence=True)].append(q)
        sage: l7[True]
        [169, 337, 379, 421, 463, 547, 631, 673, 757, 841, 883, 967, ...,  4621, 4957, 5167]
        sage: l7[Unknown]
        [43, 127, 211, 2017, 2143, 2269, 2311, 2437, 2521, 2647, ..., 4999, 5041, 5209]
        sage: l7[False]
        []

    List available constructions::

        sage: for v in xrange(2,100):
        ....:     constructions = []
        ....:     for k in xrange(2,10):
        ....:         for l in xrange(1,10):
        ....:             if designs.difference_family(v,k,l,existence=True):
        ....:                 constructions.append((k,l))
        ....:                 _ = designs.difference_family(v,k,l)
        ....:     if constructions:
        ....:         print("%2d: %s"%(v, ', '.join('(%d,%d)'%(k,l) for k,l in constructions)))
         3: (2,1)
         4: (3,2)
         5: (2,1), (4,3)
         6: (5,4)
         7: (2,1), (3,1), (3,2), (4,2), (6,5)
         8: (7,6)
         9: (2,1), (4,3), (8,7)
        10: (9,8)
        11: (2,1), (4,6), (5,2), (5,4), (6,3)
        13: (2,1), (3,1), (3,2), (4,1), (4,3), (5,5), (6,5)
        15: (3,1), (4,6), (5,6), (7,3)
        16: (3,2), (5,4), (6,2)
        17: (2,1), (4,3), (5,5), (8,7)
        19: (2,1), (3,1), (3,2), (4,2), (6,5), (9,4), (9,8)
        21: (3,1), (4,3), (5,1), (6,3), (6,5)
        22: (4,2), (6,5), (7,4), (8,8)
        23: (2,1)
        25: (2,1), (3,1), (3,2), (4,1), (4,3), (6,5), (7,7), (8,7)
        27: (2,1), (3,1)
        28: (3,2), (6,5)
        29: (2,1), (4,3), (7,3), (7,6), (8,4), (8,6)
        31: (2,1), (3,1), (3,2), (4,2), (5,2), (5,4), (6,1), (6,5)
        33: (3,1), (5,5), (6,5)
        34: (4,2)
        35: (5,2)
        37: (2,1), (3,1), (3,2), (4,1), (4,3), (6,5), (9,2), (9,8)
        39: (3,1), (6,5)
        40: (3,2), (4,1)
        41: (2,1), (4,3), (5,1), (5,4), (6,3), (8,7)
        43: (2,1), (3,1), (3,2), (4,2), (6,5), (7,2), (7,3), (7,6), (8,4)
        45: (3,1), (5,1)
        46: (4,2), (6,2)
        47: (2,1)
        49: (2,1), (3,1), (3,2), (4,1), (4,3), (6,5), (8,7), (9,3)
        51: (3,1), (5,2), (6,3)
        52: (4,1)
        53: (2,1), (4,3)
        55: (3,1), (9,4)
        57: (3,1), (7,3), (8,1)
        59: (2,1)
        61: (2,1), (3,1), (3,2), (4,1), (4,3), (5,1), (5,4), (6,2), (6,3), (6,5)
        63: (3,1)
        64: (3,2), (4,1), (7,2), (7,6), (9,8)
        65: (5,1)
        67: (2,1), (3,1), (3,2), (6,5)
        69: (3,1)
        71: (2,1), (5,2), (5,4), (7,3), (7,6), (8,4)
        73: (2,1), (3,1), (3,2), (4,1), (4,3), (6,5), (8,7), (9,1), (9,8)
        75: (3,1), (5,2)
        76: (4,1)
        79: (2,1), (3,1), (3,2), (6,5)
        81: (2,1), (3,1), (4,3), (5,1), (5,4), (8,7)
        83: (2,1)
        85: (4,1), (7,2), (7,3), (8,2)
        89: (2,1), (4,3), (8,7)
        91: (6,1), (7,1)
        97: (2,1), (3,1), (3,2), (4,1), (4,3), (6,5), (8,7), (9,3)

    TESTS:

    Check more of the Wilson constructions from [Wi72]_::

        sage: Q5 = [241, 281,421,601,641, 661, 701, 821,881]
        sage: Q9 = [73, 1153, 1873, 2017]
        sage: Q15 = [76231]
        sage: Q4 = [13, 73, 97, 109, 181, 229, 241, 277, 337, 409, 421, 457]
        sage: Q8 = [1009, 3137, 3697]
        sage: for Q,k in [(Q4,4),(Q5,5),(Q8,8),(Q9,9),(Q15,15)]:
        ....:     for q in Q:
        ....:         assert designs.difference_family(q,k,1,existence=True) is True
        ....:         _ = designs.difference_family(q,k,1)

    Check Singer difference sets::

        sage: sgp = lambda q,d: ((q**(d+1)-1)//(q-1), (q**d-1)//(q-1), (q**(d-1)-1)//(q-1))

        sage: for q in range(2,10):
        ....:     if is_prime_power(q):
        ....:         for d in [2,3,4]:
        ....:           v,k,l = sgp(q,d)
        ....:           assert designs.difference_family(v,k,l,existence=True) is True
        ....:           _ = designs.difference_family(v,k,l)

    Check twin primes difference sets::

        sage: for p in [3,5,7,9,11]:
        ....:     v = p*(p+2); k = (v-1)//2;  lmbda = (k-1)//2
        ....:     G,D = designs.difference_family(v,k,lmbda)

    Check the database::

        sage: from sage.combinat.designs.database import DF,EDS
        sage: for v,k,l in DF:
        ....:     assert designs.difference_family(v,k,l,existence=True) is True
        ....:     df = designs.difference_family(v,k,l,check=True)

        sage: for k in EDS:
        ....:     for v in EDS[k]:
        ....:         assert designs.difference_family(v,k,1,existence=True) is True
        ....:         df = designs.difference_family(v,k,1,check=True)

    Check a failing construction (:trac:`17528`)::

        sage: designs.difference_family(9,3)
        Traceback (most recent call last):
        ...
        NotImplementedError: No construction available for (9,3,1)-difference family

    .. TODO::

        Implement recursive constructions from Buratti "Recursive for difference
        matrices and relative difference families" (1998) and Jungnickel
        "Composition theorems for difference families and regular planes" (1978)
    """
    from block_design import are_hyperplanes_in_projective_geometry_parameters

    from database import DF, EDS

    if (v,k,l) in DF:
        if existence:
            return True
        elif explain_construction:
            return "The database contains a ({},{},{})-difference family".format(v,k,l)

        vv, blocks = next(DF[v,k,l].iteritems())

        # Build the group
        from sage.rings.finite_rings.integer_mod_ring import Zmod
        if len(vv) == 1:
            G = Zmod(vv[0])
        else:
            from sage.categories.cartesian_product import cartesian_product
            G = cartesian_product([Zmod(i) for i in vv])

        df = [[G(i) for i in b] for b in blocks]

        if check and not is_difference_family(G, df, v=v, k=k, l=l):
            raise RuntimeError("There is an invalid ({},{},{})-difference "
                    "family in the database... Please contact "
                    "sage-devel@googlegroups.com".format(v,k,l))

        return G,df

    elif l == 1 and k in EDS and v in EDS[k]:
        if existence:
            return True
        elif explain_construction:
            return "The database contains a ({},{})-evenly distributed set".format(v,k)

        from sage.rings.finite_rings.finite_field_constructor import GF
        poly,B = EDS[k][v]
        if poly is None:  # q is prime
            K = G = GF(v)
        else:
            K = G = GF(v,'a',modulus=poly)

        B = map(K,B)
        e = k*(k-1)//2
        xe = G.multiplicative_generator()**e
        df = [[xe**j*b for b in B] for j in range((v-1)//(2*e))]
        if check and not is_difference_family(G, df, v=v, k=k, l=l):
            raise RuntimeError("There is an invalid ({},{})-evenly distributed "
                     "set in the database... Please contact "
                     "sage-devel@googlegroups.com".format(v,k,l))
        return G,df

    e = k*(k-1)
    if (l*(v-1)) % e:
        if existence:
            return Unknown
        raise NotImplementedError("No construction available for ({},{},{})-difference family".format(v,k,l))
    t = l*(v-1) // e  # number of blocks

    # trivial construction
    if k == (v-1) and l == (v-2):
        from sage.rings.finite_rings.integer_mod_ring import Zmod
        G = Zmod(v)
        return G, [range(1,v)]

    factorization = arith.factor(v)
    if len(factorization) == 1:
        from sage.rings.finite_rings.finite_field_constructor import GF
        K = GF(v,'z')

    if are_mcfarland_1973_parameters(v,k,l):
        if existence:
            return True
        elif explain_construction:
            return "McFarland 1973 construction"
        else:
            _, (q,s) = are_mcfarland_1973_parameters(v,k,l,True)
            G,D = mcfarland_1973_construction(q,s)

    elif are_hyperplanes_in_projective_geometry_parameters(v,k,l):
        if existence:
            return True
        elif explain_construction:
            return "Singer difference set"
        else:
            _, (q,d) = are_hyperplanes_in_projective_geometry_parameters(v,k,l,True)
            G,D = singer_difference_set(q,d)

    elif len(factorization) == 1 and radical_difference_family(K, k, l, existence=True):
        if existence:
            return True
        elif explain_construction:
            return "Radical difference family on a finite field"
        else:
            D = radical_difference_family(K,k,l)
            G = K

    elif len(factorization) == 1 and l == 1 and k == 6 and df_q_6_1(K, existence=True):
        if existence:
            return True
        elif explain_construction:
            return "Wilson 1972 difference family made from the union of two cyclotomic cosets"
        else:
            D = df_q_6_1(K)
            G = K

    elif (k == (v-1)//2 and
          l == (k-1)//2 and
          len(factorization) == 2 and
          abs(pow(*factorization[0]) - pow(*factorization[1])) == 2):
        # Twin prime powers construction
        # i.e. v = p(p+2) where p and p+2 are prime powers
        #      k = (v-1)/2
        #      lambda = (k-1)/2 (ie 2l+1 = k)
        if existence:
            return True
        elif explain_construction:
            return "Twin prime powers difference family"
        else:
            p = pow(*factorization[0])
            q = pow(*factorization[1])
            if p > q:
                p,q = q,p
            G,D = twin_prime_powers_difference_set(p,check=False)

    else:
        if existence:
            return Unknown
        raise NotImplementedError("No constructions for these parameters")

    if check and not is_difference_family(G,D,v=v,k=k,l=l,verbose=False):
        raise RuntimeError("There is a problem. Sage built the following "
                "difference family on G='{}' with parameters ({},{},{}):\n "
                "{}\nwhich seems to not be a difference family... "
                "Please contact sage-devel@googlegroups.com".format(G,v,k,l,D))

    return G, D

from sage.misc.rest_index_of_methods import gen_rest_table_index
import sys
__doc__ = __doc__.format(INDEX_OF_FUNCTIONS=gen_rest_table_index(sys.modules[__name__]))<|MERGE_RESOLUTION|>--- conflicted
+++ resolved
@@ -41,12 +41,8 @@
 #  the License, or (at your option) any later version.
 #                  http://www.gnu.org/licenses/
 #*****************************************************************************
-<<<<<<< HEAD
 # python3
-from __future__ import division
-=======
-from __future__ import print_function
->>>>>>> eb4b7bfd
+from __future__ import division, print_function
 
 from sage.categories.sets_cat import EmptySetError
 import sage.arith.all as arith
