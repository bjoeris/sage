r"""
Symmetric Group Algebra
"""
#*****************************************************************************
#       Copyright (C) 2007 Mike Hansen <mhansen@gmail.com>,
#
#  Distributed under the terms of the GNU General Public License (GPL)
#                  http://www.gnu.org/licenses/
#*****************************************************************************
from sage.misc.cachefunc import cached_method
from combinatorial_algebra import CombinatorialAlgebra
from free_module import CombinatorialFreeModule
from sage.categories.all import FiniteDimensionalAlgebrasWithBasis
import permutation
import partition
from tableau import Tableau, StandardTableaux_size, StandardTableaux_shape, StandardTableaux
from sage.interfaces.all import gap
from sage.rings.all import factorial, QQ, PolynomialRing
from sage.matrix.all import matrix
from sage.modules.all import vector
from sage.groups.perm_gps.permgroup_named import SymmetricGroup
from sage.categories.all import GroupAlgebras

permutation_options = permutation.PermutationOptions

def SymmetricGroupAlgebra(R, n):
    """
    Return the symmetric group algebra of order ``n`` over the ring ``R``.

    EXAMPLES::

        sage: QS3 = SymmetricGroupAlgebra(QQ, 3); QS3
        Symmetric group algebra of order 3 over Rational Field
        sage: QS3(1)
        [1, 2, 3]
        sage: QS3(2)
        2*[1, 2, 3]
        sage: basis = [QS3(p) for p in Permutations(3)]
        sage: a = sum(basis); a
        [1, 2, 3] + [1, 3, 2] + [2, 1, 3] + [2, 3, 1] + [3, 1, 2] + [3, 2, 1]
        sage: a^2
        6*[1, 2, 3] + 6*[1, 3, 2] + 6*[2, 1, 3] + 6*[2, 3, 1] + 6*[3, 1, 2] + 6*[3, 2, 1]
        sage: a^2 == 6*a
        True
        sage: b = QS3([3, 1, 2])
        sage: b
        [3, 1, 2]
        sage: b*a
        [1, 2, 3] + [1, 3, 2] + [2, 1, 3] + [2, 3, 1] + [3, 1, 2] + [3, 2, 1]
        sage: b*a == a
        True

    The canonical embedding from the symmetric group algebra of order
    `n` to the symmetric group algebra of order `p > n` is available as
    a coercion::

        sage: QS3 = SymmetricGroupAlgebra(QQ, 3)
        sage: QS4 = SymmetricGroupAlgebra(QQ, 4)
        sage: QS4.coerce_map_from(QS3)
        Generic morphism:
          From: Symmetric group algebra of order 3 over Rational Field
          To:   Symmetric group algebra of order 4 over Rational Field

        sage: x3  = QS3([3,1,2]) + 2 * QS3([2,3,1]); x3
        2*[2, 3, 1] + [3, 1, 2]
        sage: QS4(x3)
        2*[2, 3, 1, 4] + [3, 1, 2, 4]

    This allows for mixed expressions::

        sage: x4  = 3*QS4([3, 1, 4, 2])
        sage: x3 + x4
        2*[2, 3, 1, 4] + [3, 1, 2, 4] + 3*[3, 1, 4, 2]

        sage: QS0 = SymmetricGroupAlgebra(QQ, 0)
        sage: QS1 = SymmetricGroupAlgebra(QQ, 1)
        sage: x0 = QS0([])
        sage: x1 = QS1([1])
        sage: x0 * x1
        [1]
        sage: x3 - (2*x0 + x1) - x4
        -3*[1, 2, 3, 4] + 2*[2, 3, 1, 4] + [3, 1, 2, 4] - 3*[3, 1, 4, 2]

    Caveat: to achieve this, constructing ``SymmetricGroupAlgebra(QQ,
    10)`` currently triggers the construction of all symmetric group
    algebras of smaller order. Is this a feature we really want to have?

    .. WARNING::

        The semantics of multiplication in symmetric group algebras is
        determined by the order in which permutations are multiplied,
        which currently defaults to "in such a way that multiplication
        is associative with permutations acting on integers from the
        right", but can be changed to the opposite order at runtime
        by setting a global variable (see
        :meth:`sage.combinat.permutation.Permutations.global_options` ).
        In view of this, it is recommended that code not rely on the
        usual multiplication function, but rather use the methods
        :meth:`left_action_product` and :meth:`right_action_product`
        for multiplying permutations (these methods don't depend on the
        setting). See :trac:`14885` for more information.

    TESTS::

        sage: TestSuite(QS3).run()
    """
    return SymmetricGroupAlgebra_n(R,n)

class SymmetricGroupAlgebra_n(CombinatorialFreeModule):

    def __init__(self, R, n):
        """
        TESTS::

            sage: QS3 = SymmetricGroupAlgebra(QQ, 3)
            sage: TestSuite(QS3).run()
        """
        self.n = n
        self._name = "Symmetric group algebra of order %s"%self.n
        CombinatorialFreeModule.__init__(self, R, permutation.Permutations(n), prefix='', latex_prefix='', category = (GroupAlgebras(R),FiniteDimensionalAlgebrasWithBasis(R)))
        # This is questionable, and won't be inherited properly
        if n > 0:
            S = SymmetricGroupAlgebra(R, n-1)
            self.register_coercion(S.canonical_embedding(self))

    # _repr_ customization: output the basis element indexed by [1,2,3] as [1,2,3]
    _repr_option_bracket = False

    def group(self):
        """
        Return the underlying group.

        EXAMPLES::

            sage: SymmetricGroupAlgebra(QQ,4).group()
            Symmetric group of order 4! as a permutation group
        """
        return SymmetricGroup(self.n)

    @cached_method
    def one_basis(self):
        """
        Return the identity of the symmetric group, as per
        ``AlgebrasWithBasis.ParentMethods.one_basis``.

        EXAMPLES::

            sage: QS3 = SymmetricGroupAlgebra(QQ, 3)
            sage: QS3.one_basis()
            [1, 2, 3]
        """
        return permutation.Permutation(range(1,self.n+1))

    def product_on_basis(self, left, right):
        """
        Return the product of the basis elements indexed by ``left`` and
        ``right``.

        EXAMPLES::

            sage: QS3 = SymmetricGroupAlgebra(QQ, 3)
            sage: p1 = Permutation([1,2,3])
            sage: p2 = Permutation([2,1,3])
            sage: QS3.product_on_basis(p1,p2)
            [2, 1, 3]
        """
        return self.monomial(left * right)

    def left_action_product(self, left, right):
        """
        Return the product of two elements ``left`` and ``right`` of
        ``self``, where multiplication is defined in such a way that
        for two permutations `p` and `q`, the product `pq` is the
        permutation obtained by first applying `q` and then applying
        `p`. This definition of multiplication is tailored to make
        multiplication of products associative with their action on
        numbers if permutations are to act on numbers from the left.

        EXAMPLES::

            sage: QS3 = SymmetricGroupAlgebra(QQ, 3)
            sage: p1 = Permutation([2, 1, 3])
            sage: p2 = Permutation([3, 1, 2])
            sage: QS3.left_action_product(QS3(p1), QS3(p2))
            [3, 2, 1]
            sage: x = QS3([1, 2, 3]) - 2*QS3([1, 3, 2])
            sage: y = 1/2 * QS3([3, 1, 2]) + 3*QS3([1, 2, 3])
            sage: QS3.left_action_product(x, y)
            3*[1, 2, 3] - 6*[1, 3, 2] - [2, 1, 3] + 1/2*[3, 1, 2]
            sage: QS3.left_action_product(0, x)
            0

        The method coerces its input into the algebra ``self``::

            sage: QS4 = SymmetricGroupAlgebra(QQ, 4)
            sage: QS4.left_action_product(QS3([1, 2, 3]), QS3([2, 1, 3]))
            [2, 1, 3, 4]
            sage: QS4.left_action_product(1, Permutation([4, 1, 2, 3]))
            [4, 1, 2, 3]

        .. WARNING::

            Note that coercion presently works from permutations of ``n``
            into the ``n``-th symmetric group algebra, and also from all
            smaller symmetric group algebras into the ``n``-th symmetric
            group algebra, but not from permutations of integers smaller
            than ``n`` into the ``n``-th symmetric group algebra.
        """
        a = self(left)
        b = self(right)
        from sage.combinat.permutation import Permutation
        return self.sum_of_terms([(Permutation([p[i-1] for i in q]), x * y)
                                  for (p, x) in a for (q, y) in b])
        # Why did we use Permutation([p[i-1] for i in q])
        # instead of p.left_action_product(q) ?
        # Because having cast a and b into self, we already know that
        # p and q are permutations of the same number of elements,
        # and thus we don't need to waste our time on the input
        # sanitizing of left_action_product.

    def right_action_product(self, left, right):
        """
        Return the product of two elements ``left`` and ``right`` of
        ``self``, where multiplication is defined in such a way that
        for two permutations `p` and `q`, the product `pq` is the
        permutation obtained by first applying `p` and then applying
        `q`. This definition of multiplication is tailored to make
        multiplication of products associative with their action on
        numbers if permutations are to act on numbers from the right.

        EXAMPLES::

            sage: QS3 = SymmetricGroupAlgebra(QQ, 3)
            sage: p1 = Permutation([2, 1, 3])
            sage: p2 = Permutation([3, 1, 2])
            sage: QS3.right_action_product(QS3(p1), QS3(p2))
            [1, 3, 2]
            sage: x = QS3([1, 2, 3]) - 2*QS3([1, 3, 2])
            sage: y = 1/2 * QS3([3, 1, 2]) + 3*QS3([1, 2, 3])
            sage: QS3.right_action_product(x, y)
            3*[1, 2, 3] - 6*[1, 3, 2] + 1/2*[3, 1, 2] - [3, 2, 1]
            sage: QS3.right_action_product(0, x)
            0

        The method coerces its input into the algebra ``self``::

            sage: QS4 = SymmetricGroupAlgebra(QQ, 4)
            sage: QS4.right_action_product(QS3([1, 2, 3]), QS3([2, 1, 3]))
            [2, 1, 3, 4]
            sage: QS4.right_action_product(1, Permutation([4, 1, 2, 3]))
            [4, 1, 2, 3]

        .. WARNING::

            Note that coercion presently works from permutations of ``n``
            into the ``n``-th symmetric group algebra, and also from all
            smaller symmetric group algebras into the ``n``-th symmetric
            group algebra, but not from permutations of integers smaller
            than ``n`` into the ``n``-th symmetric group algebra.
        """
        a = self(left)
        b = self(right)
        from sage.combinat.permutation import Permutation
        return self.sum_of_terms([(Permutation([q[i-1] for i in p]), x * y)
                                  for (p, x) in a for (q, y) in b])
        # Why did we use Permutation([q[i-1] for i in p])
        # instead of p.right_action_product(q) ?
        # Because having cast a and b into self, we already know that
        # p and q are permutations of the same number of elements,
        # and thus we don't need to waste our time on the input
        # sanitizing of right_action_product.

    def canonical_embedding(self, other):
        """
        Return the canonical embedding of ``self`` into ``other``.

        INPUT:

        - ``other`` -- a symmetric group algebra with order `p`
          satisfying `p \leq n` where `n` is the order of ``self``.

        EXAMPLES::

            sage: QS2 = SymmetricGroupAlgebra(QQ, 2)
            sage: QS4 = SymmetricGroupAlgebra(QQ, 4)
            sage: phi = QS2.canonical_embedding(QS4); phi
            Generic morphism:
              From: Symmetric group algebra of order 2 over Rational Field
              To:   Symmetric group algebra of order 4 over Rational Field

            sage: x = QS2([2,1]) + 2 * QS2([1,2])
            sage: phi(x)
            2*[1, 2, 3, 4] + [2, 1, 3, 4]

            sage: loads(dumps(phi))
            Generic morphism:
              From: Symmetric group algebra of order 2 over Rational Field
              To:   Symmetric group algebra of order 4 over Rational Field
        """
        if not isinstance(other, SymmetricGroupAlgebra_n) or self.n > other.n:
            raise ValueError("There is no canonical embedding from {0} to {1}".format(other, self))
        return self.module_morphism(other.monomial_from_smaller_permutation, codomain = other) # category = self.category() (currently broken)

    def monomial_from_smaller_permutation(self, permutation):
        """
        Convert ``permutation`` into a permutation, possibly extending it
        to the appropriate size, and return the corresponding basis
        element of ``self``.

        EXAMPLES::

            sage: QS5 = SymmetricGroupAlgebra(QQ, 5)
            sage: QS5.monomial_from_smaller_permutation([])
            [1, 2, 3, 4, 5]
            sage: QS5.monomial_from_smaller_permutation(Permutation([3,1,2]))
            [3, 1, 2, 4, 5]
            sage: QS5.monomial_from_smaller_permutation([5,3,4,1,2])
            [5, 3, 4, 1, 2]

        TESTS::

            sage: QS5.monomial_from_smaller_permutation([5,3,4,1,2]).parent()
            Symmetric group algebra of order 5 over Rational Field
        """
        return self.monomial( self.basis().keys()(permutation) )

    def antipode(self, x):
        r"""
        Return the image of the element ``x`` of ``self`` under the
        antipode of the Hopf algebra ``self`` (where the
        comultiplication is the usual one on a group algebra).

        Explicitly, this is obtained by replacing each permutation
        `\sigma` by `\sigma^{-1}` in ``x`` while keeping all
        coefficients as they are.

        EXAMPLES::

            sage: QS4 = SymmetricGroupAlgebra(QQ, 4)
            sage: QS4.antipode(2 * QS4([1, 3, 4, 2]) - 1/2 * QS4([1, 4, 2, 3]))
            -1/2*[1, 3, 4, 2] + 2*[1, 4, 2, 3]
            sage: all( QS4.antipode(QS4(p)) == QS4(p.inverse())
            ....:      for p in Permutations(4) )
            True

            sage: ZS3 = SymmetricGroupAlgebra(ZZ, 3)
            sage: ZS3.antipode(ZS3.zero())
            0
            sage: ZS3.antipode(-ZS3(Permutation([2, 3, 1])))
            -[3, 1, 2]
        """
        return self.sum_of_terms([(p.inverse(), coeff) for
                                  (p, coeff) in self(x)],
                                 distinct=True)

#     def _coerce_start(self, x):
#         """
#         Coerce things into the symmetric group algebra.

#         EXAMPLES::

#             sage: QS3 = SymmetricGroupAlgebra(QQ, 3)
#             sage: QS3._coerce_start([])
#             [1, 2, 3]
#             sage: QS3._coerce_start([2,1])
#             [2, 1, 3]
#             sage: _.parent()
#             Symmetric group algebra of order 3 over Rational Field
#         """
#         if x == []:
#             return self( self._one )
#         if len(x) < self.n and x in permutation.Permutations():
#             return self( list(x) + range(len(x)+1, self.n+1) )
#         raise TypeError

    def cpis(self):
        """
        Return a list of the centrally primitive idempotents of
        ``self``.

        EXAMPLES::

            sage: QS3 = SymmetricGroupAlgebra(QQ,3)
            sage: a = QS3.cpis()
            sage: a[0]  # [3]
            1/6*[1, 2, 3] + 1/6*[1, 3, 2] + 1/6*[2, 1, 3] + 1/6*[2, 3, 1] + 1/6*[3, 1, 2] + 1/6*[3, 2, 1]
            sage: a[1]  # [2, 1]
            2/3*[1, 2, 3] - 1/3*[2, 3, 1] - 1/3*[3, 1, 2]
        """
        return [self.cpi(p) for p in partition.Partitions_n(self.n)]

    def cpi(self, p):
        """
        Return the centrally primitive idempotent for the symmetric group
        of order `n` corresponding to the irreducible representation
        indexed by the partition ``p``.

        EXAMPLES::

            sage: QS3 = SymmetricGroupAlgebra(QQ,3)
            sage: QS3.cpi([2,1])
            2/3*[1, 2, 3] - 1/3*[2, 3, 1] - 1/3*[3, 1, 2]
            sage: QS3.cpi([3])
            1/6*[1, 2, 3] + 1/6*[1, 3, 2] + 1/6*[2, 1, 3] + 1/6*[2, 3, 1] + 1/6*[3, 1, 2] + 1/6*[3, 2, 1]
            sage: QS3.cpi([1,1,1])
            1/6*[1, 2, 3] - 1/6*[1, 3, 2] - 1/6*[2, 1, 3] + 1/6*[2, 3, 1] + 1/6*[3, 1, 2] - 1/6*[3, 2, 1]

            sage: QS0 = SymmetricGroupAlgebra(QQ, 0)
            sage: QS0.cpi(Partition([]))
            []

        TESTS::

            sage: QS3.cpi([2,2])
            Traceback (most recent call last):
            ...
            TypeError: p (= [2, 2]) must be a partition of n (= 3)
        """
        if p not in partition.Partitions_n(self.n):
            raise TypeError("p (= {p}) must be a partition of n (= {n})".format(p=p, n=self.n))

        character_table = eval(gap.eval("Display(Irr(SymmetricGroup(%d)));"%self.n))

<<<<<<< HEAD
        cpi = self.zero()

=======
>>>>>>> 6452f9d3
        np = partition.Partitions_n(self.n).list()
        np.reverse()
        p_index = np.index(p)

        big_coeff = character_table[p_index][0] / factorial(self.n)

        character_row = character_table[p_index]
        dct = { g : big_coeff * character_row[np.index(g.cycle_type())]
                for g in permutation.StandardPermutations_n(self.n) }

        return self._from_dict(dct)

    def algebra_generators(self):
        r"""
        Return generators of this group algebra (as algebra) as a
        list of permutations.

        The generators used for the group algebra of `S_n` are the
        transposition `(2, 1)` and the `n`-cycle `(1, 2, \ldots, n)`,
        unless `n \leq 1` (in which case no generators are needed).

        EXAMPLES::

            sage: SymmetricGroupAlgebra(ZZ,5).algebra_generators()
            [[2, 1, 3, 4, 5], [2, 3, 4, 5, 1]]

            sage: SymmetricGroupAlgebra(QQ,0).algebra_generators()
            []

            sage: SymmetricGroupAlgebra(QQ,1).algebra_generators()
            []
<<<<<<< HEAD
=======

        TESTS:

        Check that :trac:`15309` is fixed::

            sage: S3 = SymmetricGroupAlgebra(QQ, 3)
            sage: S3.algebra_generators()
            [[2, 1, 3], [2, 3, 1]]
            sage: C = CombinatorialFreeModule(ZZ, ZZ)
            sage: M = C.module_morphism(lambda x: S3.zero(), codomain=S3)
            sage: M.register_as_coercion()
>>>>>>> 6452f9d3
        """
        if self.n <= 1:
            return []
        a = range(1, self.n+1)
        a[0] = 2
        a[1] = 1
        b = range(2, self.n+2)
        b[self.n-1] = 1
<<<<<<< HEAD
        return [self(a), self(b)]
=======
        return [self.monomial(self._basis_keys(a)), self.monomial(self._basis_keys(b))]
>>>>>>> 6452f9d3

    def _conjugacy_classes_representatives_underlying_group(self):
        r"""
        Return a complete list of representatives of conjugacy
        classes of the underlying symmetric group.

        EXAMPLES::

            sage: SG=SymmetricGroupAlgebra(ZZ,3)
            sage: SG._conjugacy_classes_representatives_underlying_group()
            [[2, 3, 1], [2, 1, 3], [1, 2, 3]]
        """
        return [permutation.Permutations(self.n).element_in_conjugacy_classes(nu) for nu in partition.Partitions(self.n)]

    def rsw_shuffling_element(self, k):
        r"""
        Return the `k`-th Reiner-Saliola-Welker shuffling element in
        the group algebra ``self``.

        The `k`-th Reiner-Saliola-Welker shuffling element in the
        symmetric group algebra `R S_n` over a ring `R` is defined as the
        sum `\sum_{\sigma \in S_n} \mathrm{noninv}_k(\sigma) \cdot \sigma`,
        where for every permutation `\sigma`, the number
        `\mathrm{noninv}_k(\sigma)` is the number of all
        `k`-noninversions of `\sigma` (that is, the number of all
        `k`-element subsets of `\{ 1, 2, \ldots, n \}` on which
        `\sigma` restricts to a strictly increasing map). See
        :meth:`sage.combinat.permutation.number_of_noninversions` for
        the `\mathrm{noninv}` map.

        This element is more or less the operator `\nu_{k, 1^{n-k}}`
        introduced in [RSW2011]_; more precisely, `\nu_{k, 1^{n-k}}`
        is the left multiplication by this element.

        It is a nontrivial theorem (Theorem 1.1 in [RSW2011]_) that
        the operators `\nu_{k, 1^{n-k}}` (for fixed `n` and varying
        `k`) pairwise commute. It is a conjecture (Conjecture 1.2 in
        [RSW2011]_) that all their eigenvalues are integers (which, in
        light of their commutativity and easily established symmetry,
        yields that they can be simultaneously diagonalized over `\QQ`
        with only integer eigenvalues).

        EXAMPLES:

        The Reiner-Saliola-Welker shuffling elements on `\QQ S_3`::

            sage: QS3 = SymmetricGroupAlgebra(QQ, 3)
            sage: QS3.rsw_shuffling_element(0)
            [1, 2, 3] + [1, 3, 2] + [2, 1, 3] + [2, 3, 1] + [3, 1, 2] + [3, 2, 1]
            sage: QS3.rsw_shuffling_element(1)
            3*[1, 2, 3] + 3*[1, 3, 2] + 3*[2, 1, 3] + 3*[2, 3, 1] + 3*[3, 1, 2] + 3*[3, 2, 1]
            sage: QS3.rsw_shuffling_element(2)
            3*[1, 2, 3] + 2*[1, 3, 2] + 2*[2, 1, 3] + [2, 3, 1] + [3, 1, 2]
            sage: QS3.rsw_shuffling_element(3)
            [1, 2, 3]
            sage: QS3.rsw_shuffling_element(4)
            0

        Checking the commutativity of Reiner-Saliola-Welker shuffling
        elements (we leave out the ones for which it is trivial)::

            sage: def test_rsw_comm(n):
            ....:     QSn = SymmetricGroupAlgebra(QQ, n)
            ....:     rsws = [QSn.rsw_shuffling_element(k) for k in range(2, n)]
            ....:     return all( all( rsws[i] * rsws[j] == rsws[j] * rsws[i]
            ....:                      for j in range(i) )
            ....:                 for i in range(len(rsws)) )
            sage: test_rsw_comm(3)
            True
            sage: test_rsw_comm(4)
            True
            sage: test_rsw_comm(5)   # long time
            True

        .. NOTE::

            For large ``k`` (relative to ``n``), it might be faster to call
            ``QSn.left_action_product(QSn.semi_rsw_element(k), QSn.antipode(binary_unshuffle_sum(k)))``
            than ``QSn.rsw_shuffling_element(n)``.

        .. SEEALSO::

            :meth:`semi_rsw_element`, :meth:`binary_unshuffle_sum`
        """
        return self.sum_of_terms([(p, p.number_of_noninversions(k))
                                  for p in permutation.Permutations(self.n)],
                                 distinct=True)

    def semi_rsw_element(self, k):
        r"""
        Return the `k`-th semi-RSW element in the group algebra ``self``.

        The `k`-th semi-RSW element in the symmetric group algebra
        `R S_n` over a ring `R` is defined as the sum of all permutations
        `\sigma \in S_n` satisfying
        `\sigma(1) < \sigma(2) < \cdots < \sigma(k)`.

        This element has the property that, if it is denoted by `s_k`,
        then `s_k S(s_k)` is `(n-k)!` times the `k`-th
        Reiner-Saliola-Welker shuffling element of `R S_n` (see
        :meth:`rsw_shuffling_element`). Here, `S` denotes the antipode
        of the group algebra `R S_n`.

        The `k`-th semi-RSW element is the image of the complete
        non-commutative symmetric function `S^{(k, 1^{n-k})}` in the
        ring of non-commutative symmetric functions under the canonical
        projection on the symmetric group algebra (through the descent
        algebra).

        EXAMPLES:

        The semi-RSW elements on `\QQ S_3`::

            sage: QS3 = SymmetricGroupAlgebra(QQ, 3)
            sage: QS3.semi_rsw_element(0)
            [1, 2, 3] + [1, 3, 2] + [2, 1, 3] + [2, 3, 1] + [3, 1, 2] + [3, 2, 1]
            sage: QS3.semi_rsw_element(1)
            [1, 2, 3] + [1, 3, 2] + [2, 1, 3] + [2, 3, 1] + [3, 1, 2] + [3, 2, 1]
            sage: QS3.semi_rsw_element(2)
            [1, 2, 3] + [1, 3, 2] + [2, 3, 1]
            sage: QS3.semi_rsw_element(3)
            [1, 2, 3]
            sage: QS3.semi_rsw_element(4)
            0

        Let us check the relation with the `k`-th Reiner-Saliola-Welker
        shuffling element stated in the docstring::

            sage: def test_rsw(n):
            ....:     ZSn = SymmetricGroupAlgebra(ZZ, n)
            ....:     for k in range(1, n):
            ....:         a = ZSn.semi_rsw_element(k)
            ....:         b = ZSn.left_action_product(a, ZSn.antipode(a))
            ....:         if factorial(n-k) * ZSn.rsw_shuffling_element(k) != b:
            ....:             return False
            ....:     return True
            sage: test_rsw(3)
            True
            sage: test_rsw(4)
            True
            sage: test_rsw(5)  # long time
            True

        Let us also check the statement about the complete
        non-commutative symmetric function::

            sage: def test_rsw_ncsf(n):
            ....:     ZSn = SymmetricGroupAlgebra(ZZ, n)
            ....:     NSym = NonCommutativeSymmetricFunctions(ZZ)
            ....:     S = NSym.S()
            ....:     for k in range(1, n):
            ....:         a = S(Composition([k] + [1]*(n-k))).to_symmetric_group_algebra()
            ....:         if a != ZSn.semi_rsw_element(k):
            ....:             return False
            ....:     return True
            sage: test_rsw_ncsf(3)
            True
            sage: test_rsw_ncsf(4)
            True
            sage: test_rsw_ncsf(5)  # long time
            True
        """
        n = self.n
        if n < k:
            return self.zero()
        def complement(xs):
            res = range(1, n+1)
            for x in xs:
                res.remove(x)
            return res
        return self.sum_of_monomials([permutation.Permutation(complement(q) + list(q))
                                      for q in permutation.Permutations_nk(n, n-k)])

    def binary_unshuffle_sum(self, k):
        r"""
        Return the `k`-th binary unshuffle sum in the group algebra
        ``self``.

        The `k`-th binary unshuffle sum in the symmetric group algebra
        `R S_n` over a ring `R` is defined as the sum of all permutations
        `\sigma \in S_n` satisfying
        `\sigma(1) < \sigma(2) < \cdots < \sigma(k)` and
        `\sigma(k+1) < \sigma(k+2) < \cdots < \sigma(n)`.

        This element has the property that, if it is denoted by `t_k`,
        and if the `k`-th semi-RSW element (see :meth:`semi_rsw_element`)
        is denoted by `s_k`, then `s_k S(t_k)` and `t_k S(s_k)` both
        equal the `k`-th Reiner-Saliola-Welker shuffling element of
        `R S_n` (see :meth:`rsw_shuffling_element`).

        The `k`-th binary unshuffle sum is the image of the complete
        non-commutative symmetric function `S^{(k, n-k)}` in the
        ring of non-commutative symmetric functions under the canonical
        projection on the symmetric group algebra (through the descent
        algebra).

        EXAMPLES:

        The binary unshuffle sums on `\QQ S_3`::

            sage: QS3 = SymmetricGroupAlgebra(QQ, 3)
            sage: QS3.binary_unshuffle_sum(0)
            [1, 2, 3]
            sage: QS3.binary_unshuffle_sum(1)
            [1, 2, 3] + [2, 1, 3] + [3, 1, 2]
            sage: QS3.binary_unshuffle_sum(2)
            [1, 2, 3] + [1, 3, 2] + [2, 3, 1]
            sage: QS3.binary_unshuffle_sum(3)
            [1, 2, 3]
            sage: QS3.binary_unshuffle_sum(4)
            0

        Let us check the relation with the `k`-th Reiner-Saliola-Welker
        shuffling element stated in the docstring::

            sage: def test_rsw(n):
            ....:     ZSn = SymmetricGroupAlgebra(ZZ, n)
            ....:     for k in range(1, n):
            ....:         a = ZSn.semi_rsw_element(k)
            ....:         b = ZSn.binary_unshuffle_sum(k)
            ....:         c = ZSn.left_action_product(a, ZSn.antipode(b))
            ....:         d = ZSn.left_action_product(b, ZSn.antipode(a))
            ....:         e = ZSn.rsw_shuffling_element(k)
            ....:         if c != e or d != e:
            ....:             return False
            ....:     return True
            sage: test_rsw(3)
            True
            sage: test_rsw(4)  # long time
            True
            sage: test_rsw(5)  # long time
            True

        Let us also check the statement about the complete
        non-commutative symmetric function::

            sage: def test_rsw_ncsf(n):
            ....:     ZSn = SymmetricGroupAlgebra(ZZ, n)
            ....:     NSym = NonCommutativeSymmetricFunctions(ZZ)
            ....:     S = NSym.S()
            ....:     for k in range(1, n):
            ....:         a = S(Composition([k, n-k])).to_symmetric_group_algebra()
            ....:         if a != ZSn.binary_unshuffle_sum(k):
            ....:             return False
            ....:     return True
            sage: test_rsw_ncsf(3)
            True
            sage: test_rsw_ncsf(4)
            True
            sage: test_rsw_ncsf(5)  # long time
            True
        """
<<<<<<< HEAD
        Return the Jucys-Murphy element `J_k` (also known as a
        Young-Jucys-Murphy element) for the symmetric group
        algebra ``self``.
=======
        n = self.n
        if n < k:
            return self.zero()
        def complement(xs):
            res = range(1, n+1)
            for x in xs:
                res.remove(x)
            return res
        from sage.combinat.subset import Subsets
        return self.sum_of_monomials([permutation.Permutation(sorted(q) + complement(q))
                                      for q in Subsets(n, k)])

    def jucys_murphy(self, k):
        r"""
        Return the Jucys-Murphy element `J_k` (also known as a
        Young-Jucys-Murphy element) for the symmetric group
        algebra ``self``.

        The Jucys-Murphy element `J_k` in the symmetric group algebra
        `R S_n` is defined for every `k \in \{ 1, 2, \ldots, n \}` by

        .. MATH::

            J_k = (1, k) + (2, k) + \cdots + (k-1, k) \in R S_n,

        where the addends are transpositions in `S_n` (regarded as
        elements of `R S_n`). We note that there is not a dependence on `n`,
        so it is often surpressed in the notation.
>>>>>>> 6452f9d3

        EXAMPLES::

            sage: QS3 = SymmetricGroupAlgebra(QQ, 3)
            sage: QS3.jucys_murphy(1)
            0
            sage: QS3.jucys_murphy(2)
            [2, 1, 3]
            sage: QS3.jucys_murphy(3)
            [1, 3, 2] + [3, 2, 1]

            sage: QS4 = SymmetricGroupAlgebra(QQ, 4)
            sage: j3 = QS4.jucys_murphy(3); j3
            [1, 3, 2, 4] + [3, 2, 1, 4]
            sage: j4 = QS4.jucys_murphy(4); j4
            [1, 2, 4, 3] + [1, 4, 3, 2] + [4, 2, 3, 1]
            sage: j3*j4 == j4*j3
            True

            sage: QS5 = SymmetricGroupAlgebra(QQ, 5)
            sage: QS5.jucys_murphy(4)
            [1, 2, 4, 3, 5] + [1, 4, 3, 2, 5] + [4, 2, 3, 1, 5]

        TESTS::

            sage: QS3.jucys_murphy(4)
            Traceback (most recent call last):
            ...
            ValueError: k (= 4) must be between 1 and n (= 3) (inclusive)
        """
<<<<<<< HEAD
        res = self.zero()

        if k < 1 or k > self.n:
            raise ValueError("k (= {k}) must be between 1 and n (= {n}) (inclusive)".format(k=k, n=self.n))
=======
        if k < 1 or k > self.n:
            raise ValueError("k (= {k}) must be between 1 and n (= {n}) (inclusive)".format(k=k, n=self.n))

        res = self.zero()
>>>>>>> 6452f9d3

        for i in range(1, k):
            p = range(1, self.n+1)
            p[i-1] = k
            p[k-1] = i
            res += self.monomial(self._basis_keys(p))
        return res



    def seminormal_basis(self):
        """
        Return a list of the seminormal basis elements of ``self``.

        EXAMPLES::

            sage: QS3 = SymmetricGroupAlgebra(QQ,3)
            sage: QS3.seminormal_basis()
            [1/6*[1, 2, 3] + 1/6*[1, 3, 2] + 1/6*[2, 1, 3] + 1/6*[2, 3, 1] + 1/6*[3, 1, 2] + 1/6*[3, 2, 1],
            1/3*[1, 2, 3] + 1/6*[1, 3, 2] - 1/3*[2, 1, 3] - 1/6*[2, 3, 1] - 1/6*[3, 1, 2] + 1/6*[3, 2, 1],
            1/3*[1, 3, 2] + 1/3*[2, 3, 1] - 1/3*[3, 1, 2] - 1/3*[3, 2, 1],
            1/4*[1, 3, 2] - 1/4*[2, 3, 1] + 1/4*[3, 1, 2] - 1/4*[3, 2, 1],
            1/3*[1, 2, 3] - 1/6*[1, 3, 2] + 1/3*[2, 1, 3] - 1/6*[2, 3, 1] - 1/6*[3, 1, 2] - 1/6*[3, 2, 1],
            1/6*[1, 2, 3] - 1/6*[1, 3, 2] - 1/6*[2, 1, 3] + 1/6*[2, 3, 1] + 1/6*[3, 1, 2] - 1/6*[3, 2, 1]]
        """
        basis = []
        for part in partition.Partitions_n(self.n):
            stp = StandardTableaux_shape(part)
            for t1 in stp:
                for t2 in stp:
                    basis.append(self.epsilon_ik(t1,t2))
        return basis


    def dft(self, form="seminormal"):
        """
        Return the discrete Fourier transform for ``self``.

        EXAMPLES::

            sage: QS3 = SymmetricGroupAlgebra(QQ, 3)
            sage: QS3.dft()
            [   1    1    1    1    1    1]
            [   1  1/2   -1 -1/2 -1/2  1/2]
            [   0  3/4    0  3/4 -3/4 -3/4]
            [   0    1    0   -1    1   -1]
            [   1 -1/2    1 -1/2 -1/2 -1/2]
            [   1   -1   -1    1    1   -1]
        """
        if form == "seminormal":
            return self._dft_seminormal()
        else:
            raise ValueError("invalid form (= %s)"%form)

    def _dft_seminormal(self):
        """
        Return the seminormal form of the discrete Fourier for ``self``.

        EXAMPLES::

            sage: QS3 = SymmetricGroupAlgebra(QQ, 3)
            sage: QS3._dft_seminormal()
            [   1    1    1    1    1    1]
            [   1  1/2   -1 -1/2 -1/2  1/2]
            [   0  3/4    0  3/4 -3/4 -3/4]
            [   0    1    0   -1    1   -1]
            [   1 -1/2    1 -1/2 -1/2 -1/2]
            [   1   -1   -1    1    1   -1]
        """
        snb = self.seminormal_basis()
        return matrix( [vector(b) for b in snb] ).inverse().transpose()






    def epsilon_ik(self, itab, ktab, star=0):
        """
        Return the seminormal basis element of ``self`` corresponding to the
        pair of tableaux ``itab`` and ``ktab``.
<<<<<<< HEAD
=======

        .. WARNING::

            This currently depends on the state of the ``mult`` global
            option of the :class:`~sage.combinat.permutation.Permutations`
            class.
>>>>>>> 6452f9d3

        EXAMPLES::

            sage: QS3 = SymmetricGroupAlgebra(QQ, 3)
            sage: a = QS3.epsilon_ik([[1,2,3]], [[1,2,3]]); a
            1/6*[1, 2, 3] + 1/6*[1, 3, 2] + 1/6*[2, 1, 3] + 1/6*[2, 3, 1] + 1/6*[3, 1, 2] + 1/6*[3, 2, 1]
            sage: QS3.dft()*vector(a)
            (1, 0, 0, 0, 0, 0)
            sage: a = QS3.epsilon_ik([[1,2],[3]], [[1,2],[3]]); a
            1/3*[1, 2, 3] - 1/6*[1, 3, 2] + 1/3*[2, 1, 3] - 1/6*[2, 3, 1] - 1/6*[3, 1, 2] - 1/6*[3, 2, 1]
            sage: QS3.dft()*vector(a)
            (0, 0, 0, 0, 1, 0)
        """
        it = Tableau(itab)
        kt = Tableau(ktab)

        stn = StandardTableaux_size(self.n)

        if it not in stn:
            raise TypeError("it must be a standard tableau of size %s"%self.n)

        if kt not in stn:
            raise TypeError("kt must be a standard tableau of size %s"%self.n)

        if it.shape() != kt.shape():
            raise ValueError("it and kt must be of the same shape")

        BR = self.base_ring()
        z_elts = {}
        epik = epsilon_ik(it, kt, star=star)
        for m,c in epik._monomial_coefficients.iteritems():
            z_elts[m] = BR(c)
        z = self._from_dict(z_elts)

        if permutation_options['mult'] == 'l2r':
            return z
        else:
            return z.map_support(lambda x: x.inverse())


epsilon_ik_cache = {}
def epsilon_ik(itab, ktab, star=0):
    """
    EXAMPLES::

        sage: from sage.combinat.symmetric_group_algebra import epsilon_ik
        sage: epsilon_ik([[1,2],[3]], [[1,3],[2]])
        1/4*[1, 3, 2] - 1/4*[2, 3, 1] + 1/4*[3, 1, 2] - 1/4*[3, 2, 1]
        sage: epsilon_ik([[1,2],[3]], [[1,3],[2]], star=1)
        Traceback (most recent call last):
        ...
        ValueError: the two tableaux must be of the same shape
    """
    it = Tableau(itab)
    kt = Tableau(ktab)
    if star:
        it = it.restrict(it.size() - star)
        kt = kt.restrict(kt.size() - star)

    if it.shape() != kt.shape():
        raise ValueError("the two tableaux must be of the same shape")

    mult = permutation_options['mult']
    permutation_options['mult'] = 'l2r'
    if kt == it:
        res = epsilon(itab)
    elif (it, kt) in epsilon_ik_cache:
        res =  epsilon_ik_cache[(it,kt)]
    else:
        epsilon_ik_cache[(it,kt)] = epsilon(it, star+1)*e_ik(it,kt,star)*epsilon(kt, star+1) * (1/kappa(it.shape()))
        res =  epsilon_ik_cache[(it,kt)]

    permutation_options['mult'] = mult
    return res


epsilon_cache = {}
def epsilon(tab, star=0):
    """
    EXAMPLES::

        sage: from sage.combinat.symmetric_group_algebra import epsilon
        sage: epsilon([[1,2]])
        1/2*[1, 2] + 1/2*[2, 1]
        sage: epsilon([[1],[2]])
        1/2*[1, 2] - 1/2*[2, 1]
    """
    t = Tableau(tab)

    if star:
        t = t.restrict(t.size() - star)

    mult = permutation_options['mult']
    permutation_options['mult'] = 'l2r'

    if t in epsilon_cache:
        res = epsilon_cache[t]
    else:
        if t.size() == 2:
            epsilon_cache[t] = e(t)*(1/kappa(t.shape()))
            res =  epsilon_cache[t]
        elif t == Tableau([[1]]):
            epsilon_cache[t] = e(t)
            res =  epsilon_cache[t]
        else:
            epsilon_cache[t] =  epsilon(t, 1)*e(t)*epsilon(t,1)*( 1 / kappa(t.shape()))
            res = epsilon_cache[t]

    permutation_options['mult'] = mult
    return res


def pi_ik(itab, ktab):
    r"""
    Return the permutation `p` which sends every entry of the
    tableau ``itab`` to the respective entry of the tableau
    ``ktab``, as an element of the corresponding symmetric group
    algebra.

    This assumes that ``itab`` and ``ktab`` are tableaux (possibly
    given just as lists of lists) of the same shape.

    EXAMPLES::

        sage: from sage.combinat.symmetric_group_algebra import pi_ik
        sage: pi_ik([[1,3],[2]], [[1,2],[3]])
        [1, 3, 2]
    """
    it = Tableau(itab)
    kt = Tableau(ktab)

    p = [None]*kt.size()
    for i in range(len(kt)):
        for j in range(len(kt[i])):
            p[ it[i][j] -1 ] = kt[i][j]

    QSn = SymmetricGroupAlgebra(QQ, it.size())
    p = permutation.Permutation(p)
    return QSn(p)


def kappa(alpha):
    r"""
    Return `\kappa_\alpha`, which is `n!` divided by the number
<<<<<<< HEAD
    of standard tableaux of shape `\alpha`.
=======
    of standard tableaux of shape `\alpha` (where `alpha` is a
    partition of `n`).
>>>>>>> 6452f9d3

    EXAMPLES::

        sage: from sage.combinat.symmetric_group_algebra import kappa
        sage: kappa(Partition([2,1]))
        3
        sage: kappa([2,1])
        3
    """
    try:
        n = alpha.size()
    except AttributeError:
        n = sum(alpha)
    return factorial(n) / StandardTableaux(alpha).cardinality()

<<<<<<< HEAD

=======
>>>>>>> 6452f9d3
def a(tableau, star=0):
    r"""
    The row projection operator corresponding to the Young tableau
    ``tableau`` (which is supposed to contain every integer from
    `1` to its size precisely once, but may and may not be standard).
<<<<<<< HEAD

    This is the sum (in the group algebra of the relevant symmetric
    group over `\QQ`) of all the permutations which preserve
    the rows of ``tableau``. It is called `a_{\text{tableau}}` in
    [EtRT]_, Section 4.2.

    REFERENCES:

    .. [EtRT] Pavel Etingof, Oleg Golberg, Sebastian Hensel, Tiankai
       Liu, Alex Schwendner, Dmitry Vaintrob, Elena Yudovina,
       "Introduction to representation theory",
       :arXiv:`0901.0827v5`.

    EXAMPLES::

        sage: from sage.combinat.symmetric_group_algebra import a
        sage: a([[1,2]])
        [1, 2] + [2, 1]
        sage: a([[1],[2]])
        [1, 2]
        sage: a([])
        []
        sage: a([[1, 5], [2, 3], [4]])
        [1, 2, 3, 4, 5] + [1, 3, 2, 4, 5] + [5, 2, 3, 4, 1] + [5, 3, 2, 4, 1]
    """
    t = Tableau(tableau)
    if star:
        t = t.restrict(t.size()-star)

    rs = t.row_stabilizer().list()
    n = t.size()

    # This all should be over ZZ, not over QQ, but symmetric group
    # algebras don't seem to preserve coercion (the one over ZZ
    # doesn't coerce into the one over QQ even for the same n),
    # and the QQ version of this method is more important, so let
    # me stay with QQ.
    # TODO: Fix this.
    sgalg = SymmetricGroupAlgebra(QQ, n)
    one = QQ.one()
    P = permutation.Permutation

    # Ugly hack for the case of an empty tableau, due to the
    # annoyance of Permutation(Tableau([]).row_stabilizer()[0])
    # being [1] rather than [] (which seems to have its origins in
    # permutation group code).
    # TODO: Fix this.
    if len(tableau) == 0:
        return sgalg.one()

    rd = dict((P(h), one) for h in rs)
    return sgalg._from_dict(rd)

def b(tableau, star=0):
    r"""
    The column projection operator corresponding to the Young tableau
    ``tableau`` (which is supposed to contain every integer from
    `1` to its size precisely once, but may and may not be standard).

    This is the signed sum (in the group algebra of the relevant
    symmetric group over `\QQ`) of all the permutations which
    preserve the column of ``tableau`` (where the signs are the usual
    signs of the permutations). It is called `b_{\text{tableau}}` in
    [EtRT]_, Section 4.2.

    EXAMPLES::

        sage: from sage.combinat.symmetric_group_algebra import b
        sage: b([[1,2]])
        [1, 2]
        sage: b([[1],[2]])
        [1, 2] - [2, 1]
        sage: b([])
        []
        sage: b([[1, 2, 4], [5, 3]])
        [1, 2, 3, 4, 5] - [1, 3, 2, 4, 5] - [5, 2, 3, 4, 1] + [5, 3, 2, 4, 1]

    With the `l2r` setting for multiplication, the unnormalized
    Young symmetrizer ``e(tableau)`` should be the product
    ``b(tableau) * a(tableau)`` for every ``tableau``. Let us check
    this on the standard tableaux of size 5::

        sage: from sage.combinat.symmetric_group_algebra import a, b, e
        sage: all( e(t) == b(t) * a(t) for t in StandardTableaux(5) )
        True
    """
    t = Tableau(tableau)
    if star:
        t = t.restrict(t.size()-star)

=======

    This is the sum (in the group algebra of the relevant symmetric
    group over `\QQ`) of all the permutations which preserve
    the rows of ``tableau``. It is called `a_{\text{tableau}}` in
    [EtRT]_, Section 4.2.

    REFERENCES:

    .. [EtRT] Pavel Etingof, Oleg Golberg, Sebastian Hensel, Tiankai
       Liu, Alex Schwendner, Dmitry Vaintrob, Elena Yudovina,
       "Introduction to representation theory",
       :arXiv:`0901.0827v5`.

    EXAMPLES::

        sage: from sage.combinat.symmetric_group_algebra import a
        sage: a([[1,2]])
        [1, 2] + [2, 1]
        sage: a([[1],[2]])
        [1, 2]
        sage: a([])
        []
        sage: a([[1, 5], [2, 3], [4]])
        [1, 2, 3, 4, 5] + [1, 3, 2, 4, 5] + [5, 2, 3, 4, 1] + [5, 3, 2, 4, 1]
    """
    t = Tableau(tableau)
    if star:
        t = t.restrict(t.size()-star)

    rs = t.row_stabilizer().list()
    n = t.size()

    # This all should be over ZZ, not over QQ, but symmetric group
    # algebras don't seem to preserve coercion (the one over ZZ
    # doesn't coerce into the one over QQ even for the same n),
    # and the QQ version of this method is more important, so let
    # me stay with QQ.
    # TODO: Fix this.
    sgalg = SymmetricGroupAlgebra(QQ, n)
    one = QQ.one()
    P = permutation.Permutation

    # Ugly hack for the case of an empty tableau, due to the
    # annoyance of Permutation(Tableau([]).row_stabilizer()[0])
    # being [1] rather than [] (which seems to have its origins in
    # permutation group code).
    # TODO: Fix this.
    if len(tableau) == 0:
        return sgalg.one()

    rd = dict((P(h), one) for h in rs)
    return sgalg._from_dict(rd)

def b(tableau, star=0):
    r"""
    The column projection operator corresponding to the Young tableau
    ``tableau`` (which is supposed to contain every integer from
    `1` to its size precisely once, but may and may not be standard).

    This is the signed sum (in the group algebra of the relevant
    symmetric group over `\QQ`) of all the permutations which
    preserve the column of ``tableau`` (where the signs are the usual
    signs of the permutations). It is called `b_{\text{tableau}}` in
    [EtRT]_, Section 4.2.

    EXAMPLES::

        sage: from sage.combinat.symmetric_group_algebra import b
        sage: b([[1,2]])
        [1, 2]
        sage: b([[1],[2]])
        [1, 2] - [2, 1]
        sage: b([])
        []
        sage: b([[1, 2, 4], [5, 3]])
        [1, 2, 3, 4, 5] - [1, 3, 2, 4, 5] - [5, 2, 3, 4, 1] + [5, 3, 2, 4, 1]

    With the ``l2r`` setting for multiplication, the unnormalized
    Young symmetrizer ``e(tableau)`` should be the product
    ``b(tableau) * a(tableau)`` for every ``tableau``. Let us check
    this on the standard tableaux of size 5::

        sage: from sage.combinat.symmetric_group_algebra import a, b, e
        sage: all( e(t) == b(t) * a(t) for t in StandardTableaux(5) )
        True
    """
    t = Tableau(tableau)
    if star:
        t = t.restrict(t.size()-star)

>>>>>>> 6452f9d3
    cs = t.column_stabilizer().list()
    n = t.size()

    # This all should be over ZZ, not over QQ, but symmetric group
    # algebras don't seem to preserve coercion (the one over ZZ
    # doesn't coerce into the one over QQ even for the same n),
    # and the QQ version of this method is more important, so let
    # me stay with QQ.
    # TODO: Fix this.
    sgalg = SymmetricGroupAlgebra(QQ, n)
    one = QQ.one()
    P = permutation.Permutation

    # Ugly hack for the case of an empty tableau, due to the
    # annoyance of Permutation(Tableau([]).row_stabilizer()[0])
    # being [1] rather than [] (which seems to have its origins in
    # permutation group code).
    # TODO: Fix this.
    if len(tableau) == 0:
        return sgalg.one()

    cd = dict((P(v), v.sign()*one) for v in cs)
    return sgalg._from_dict(cd)

e_cache = {}
def e(tableau, star=0):
    """
    The unnormalized Young projection operator corresponding to
    the Young tableau ``tableau`` (which is supposed to contain
    every integer from `1` to its size precisely once, but may
    and may not be standard).
<<<<<<< HEAD
=======

    If `n` is a nonnegative integer, and `T` is a Young tableau
    containing every integer from `1` to `n` exactly once, then
    the unnormalized Young projector `e(T)` is defined by

    .. MATH::

        e(T) = a(T) b(T) \in \QQ S_n,

    where `a(T) \in \QQ S_n` is the sum of all permutations in `S_n`
    which fix the rows of `T` (as sets), and `b(T) \in \QQ S_n` is the
    signed sum of all permutations in `S_n` which fix the columns of
    `T` (as sets). Here, "signed" means that each permutation is
    multiplied with its sign; and the product on the group `S_n` is
    defined in such a way that `(pq)(i) = p(q(i))` for any
    permutations `p` and `q` and any `1 \leq i \leq n`.

    Note that the definition of `e(T)` is not uniform across
    literature. Others define it as `b(T) a(T)` instead, or include
    certain scalar factors (we do not, whence "unnormalized").
>>>>>>> 6452f9d3

    EXAMPLES::

        sage: from sage.combinat.symmetric_group_algebra import e
        sage: e([[1,2]])
        [1, 2] + [2, 1]
        sage: e([[1],[2]])
        [1, 2] - [2, 1]
        sage: e([])
        []

    There are differing conventions for the order of the symmetrizers
    and antisymmetrizers.  This example illustrates our conventions::

        sage: e([[1,2],[3]])
        [1, 2, 3] + [2, 1, 3] - [3, 1, 2] - [3, 2, 1]
    """
    t = Tableau(tableau)
    if star:
        t = t.restrict(t.size()-star)

    if t in e_cache:
        res = e_cache[t]
    else:
        rs = t.row_stabilizer().list()
        cs = t.column_stabilizer().list()
        n = t.size()

        QSn = SymmetricGroupAlgebra(QQ, n)
        one = QQ.one()
        P = permutation.Permutation

        rd = dict((P(h), one) for h in rs)
        sym = QSn._from_dict(rd)

        cd = dict((P(v), v.sign()*one) for v in cs)
        antisym = QSn._from_dict(cd)

        res = QSn.right_action_product(antisym, sym)

        # Ugly hack for the case of an empty tableau, due to the
        # annoyance of Permutation(Tableau([]).row_stabilizer()[0])
        # being [1] rather than [] (which seems to have its origins in
        # permutation group code).
        # TODO: Fix this.
        if len(tableau) == 0:
            res = QSn.one()

        # Ugly hack for the case of an empty tableau, due to the
        # annoyance of Permutation(Tableau([]).row_stabilizer()[0])
        # being [1] rather than [] (which seems to have its origins in
        # permutation group code).
        # TODO: Fix this.
        if len(tableau) == 0:
            res = QSn.one()

        e_cache[t] = res

<<<<<<< HEAD
    permutation_options['mult'] = mult

=======
>>>>>>> 6452f9d3
    return res

ehat_cache = {}
def e_hat(tab, star=0):
    """
    The Young projection operator corresponding to the Young tableau
    ``tab`` (which is supposed to contain every integer from `1` to
    its size precisely once, but may and may not be standard). This
    is an idempotent in the rational group algebra.

    EXAMPLES::

        sage: from sage.combinat.symmetric_group_algebra import e_hat
        sage: e_hat([[1,2,3]])
        1/6*[1, 2, 3] + 1/6*[1, 3, 2] + 1/6*[2, 1, 3] + 1/6*[2, 3, 1] + 1/6*[3, 1, 2] + 1/6*[3, 2, 1]
        sage: e_hat([[1],[2]])
        1/2*[1, 2] - 1/2*[2, 1]

    There are differing conventions for the order of the symmetrizers
    and antisymmetrizers.  This example illustrates our conventions::

        sage: e_hat([[1,2],[3]])
        1/3*[1, 2, 3] + 1/3*[2, 1, 3] - 1/3*[3, 1, 2] - 1/3*[3, 2, 1]
    """
    t = Tableau(tab)
    if star:
        t = t.restrict(t.size()-star)
    if t in ehat_cache:
        res = ehat_cache[t]
    else:
        res = (1/kappa(t.shape()))*e(t)
    return res

e_ik_cache = {}
def e_ik(itab, ktab, star=0):
    """
    EXAMPLES::

        sage: from sage.combinat.symmetric_group_algebra import e_ik
        sage: e_ik([[1,2,3]], [[1,2,3]])
        [1, 2, 3] + [1, 3, 2] + [2, 1, 3] + [2, 3, 1] + [3, 1, 2] + [3, 2, 1]
        sage: e_ik([[1,2,3]], [[1,2,3]], star=1)
        [1, 2] + [2, 1]
    """
    it = Tableau(itab)
    kt = Tableau(ktab)
    if star:
        it = it.restrict(it.size() - star)
        kt = kt.restrict(kt.size() - star)

    if it.shape() != kt.shape():
        raise ValueError("the two tableaux must be of the same shape")
<<<<<<< HEAD

    mult = permutation_options['mult']
    permutation_options['mult'] = 'l2r'
=======
>>>>>>> 6452f9d3

    if kt == it:
        return e(it)
    if (it, kt) in e_ik_cache:
        return e_ik_cache[(it,kt)]

    pi = pi_ik(it,kt)
    QSn = pi.parent()
    res = QSn.right_action_product(e(it), pi)
    e_ik_cache[(it,kt)] = res
    return res

def seminormal_test(n):
    """
    Run a variety of tests to verify that the construction of the
    seminormal basis works as desired. The numbers appearing are
    Theorems in James and Kerber's 'Representation Theory of the
    Symmetric Group'.

    EXAMPLES::

        sage: from sage.combinat.symmetric_group_algebra import seminormal_test
        sage: seminormal_test(3)
        True
    """
    for part in partition.Partitions_n(n):
        for tab in StandardTableaux(part):
            #3.1.10
            if not e(tab)*(1/kappa(part)) - e_hat(tab) == 0:
                raise ValueError("3.1.10 - %s"%tab)

            #3.2.12.2
            value = e(tab)*epsilon(tab,1)*e(tab) - e(tab)*(kappa(part))
            if value != 0:
                print value
                raise ValueError("3.2.12.2 - %s"%tab)

            for tab2 in StandardTableaux(part):
                #3.2.8 1
                if e_ik(tab, tab2) - e(tab)*pi_ik(tab, tab2)*e(tab2)*(1/kappa(part)) != 0:
                    raise ValueError("3.2.8.1 - %s, %s"%(tab, tab2))

                #3.2.8.1
                if e(tab)*e_ik(tab, tab2) - e_ik(tab, tab2)*(kappa(part)) != 0:
                    raise ValueError("3.2.8.2 - %s, %s"%(tab, tab2))

                if tab == tab2:
                    continue

                if tab.last_letter_lequal(tab2):
                    #3.1.20
                    if e(tab2)*e(tab) != 0:
                        raise ValueError("3.1.20 - %s, %s"%(tab, tab2))
                    if e_hat(tab2)*e_hat(tab) != 0:
                        raise ValueError("3.1.20 - %s, %s"%(tab, tab2))
    return True

#######################


def HeckeAlgebraSymmetricGroupT(R, n, q=None):
<<<<<<< HEAD
    """
    Return the Hecke algebra of the symmetric group on the T basis.
=======
    r"""
    Return the Hecke algebra of the symmetric group `S_n` on the T-basis
    with quantum parameter ``q`` over the ring `R`.

    If `R` is a commutative ring and `q` is an invertible element of `R`,
    and if `n` is a nonnegative integer, then the Hecke algebra of the
    symmetric group `S_n` over `R` with quantum parameter `q` is defined
    as the algebra generated by the generators `T_1, T_2, \ldots, T_{n-1}`
    with relations

    .. MATH::

        T_i T_{i+1} T_i = T_{i+1} T_i T_{i+1}

    for all `i < n-1` ("braid relations"),

    .. MATH::

        T_i T_j = T_j T_i

    for all `i` and `j` such that `| i-j | > 1` ("locality relations"),
    and

    .. MATH::

        T_i^2 = q + (q-1) T_i

    for all `i` (the "quadratic relations", also known in the form
    `(T_i + 1) (T_i - q) = 0`). (This is only one of several existing
    definitions in literature, not all of which are fully equivalent.
    We are following the conventions of [GS93]_.) For any permutation
    `w \in S_n`, we can define an element `T_w` of this Hecke algebra by
    setting `T_w = T_{i_1} T_{i_2} \cdots T_{i_k}`, where
    `w = s_{i_1} s_{i_2} \cdots s_{i_k}` is a reduced word for `w`
    (with `s_i` meaning the transposition `(i, i+1)`, and the product of
    permutations being evaluated by first applying `s_{i_k}`, then
    `s_{i_{k-1}}`, etc.). This element is independent of the choice of
    the reduced decomposition, and can be computed in Sage by calling
    ``H[w]`` where ``H`` is the Hecke algebra and ``w`` is the
    permutation.

    The Hecke algebra of the symmetric group `S_n` with quantum parameter
    `q` over `R` can be seen as a deformation of the group algebra
    `R S_n`; indeed, it becomes `R S_n` when `q = 1`.

    .. WARNING::

        The multiplication on the Hecke algebra of the symmetric group
        does *not* follow the global option ``mult`` of the
        :class:`Permutations` class (see
        :meth:`~sage.combinat.permutation.Permutations.global_options`).
        It is always as defined above. It does not match the default
        option (``mult=l2r``) of the symmetric group algebra!

    REFERENCES:

    .. [GS93] David M. Goldschmidt.
       *Group characters, symmetric functions, and the Hecke algebras*.
       AMS 1993.
>>>>>>> 6452f9d3

    EXAMPLES::

        sage: HeckeAlgebraSymmetricGroupT(QQ, 3)
        Hecke algebra of the symmetric group of order 3 on the T basis over Univariate Polynomial Ring in q over Rational Field

    ::

        sage: HeckeAlgebraSymmetricGroupT(QQ, 3, 2)
        Hecke algebra of the symmetric group of order 3 with q=2 on the T basis over Rational Field

    The multiplication on the Hecke algebra follows a different convention
    than the one on the symmetric group algebra does by default::

        sage: H3 = HeckeAlgebraSymmetricGroupT(QQ, 3)
        sage: H3([1,3,2]) * H3([2,1,3])
        T[3, 1, 2]
        sage: S3 = SymmetricGroupAlgebra(QQ, 3)
        sage: S3([1,3,2]) * S3([2,1,3])
        [2, 3, 1]

        sage: TestSuite(H3).run()
    """

    return HeckeAlgebraSymmetricGroup_t(R, n, q)

class HeckeAlgebraSymmetricGroup_generic(CombinatorialAlgebra):
    def __init__(self, R, n, q=None):
        """
        TESTS::

            sage: HeckeAlgebraSymmetricGroupT(QQ, 3)
            Hecke algebra of the symmetric group of order 3 on the T basis over Univariate Polynomial Ring in q over Rational Field

        ::

            sage: HeckeAlgebraSymmetricGroupT(QQ, 3, q=1)
            Hecke algebra of the symmetric group of order 3 with q=1 on the T basis over Rational Field
        """
        self.n = n
        self._basis_keys = permutation.Permutations(n)
        self._name = "Hecke algebra of the symmetric group of order %s"%self.n
        self._one = permutation.Permutation(range(1,n+1))

        if q is None:
            q = PolynomialRing(R, 'q').gen()
            R = q.parent()
        else:
            if q not in R:
                raise ValueError("q must be in R (= %s)"%R)
            self._name += " with q=%s"%q

        self._q = q

        CombinatorialAlgebra.__init__(self, R)
        # _repr_ customization: output the basis element indexed by [1,2,3] as [1,2,3]
        self.print_options(prefix="")

    _repr_option_bracket = False

    def q(self):
        """
        EXAMPLES::

            sage: HeckeAlgebraSymmetricGroupT(QQ, 3).q()
            q
            sage: HeckeAlgebraSymmetricGroupT(QQ, 3, 2).q()
            2
        """
        return self._q


    def _coerce_start(self, x):
        """
        EXAMPLES::

            sage: H3 = HeckeAlgebraSymmetricGroupT(QQ, 3)
            sage: H3._coerce_start([2,1])
            T[2, 1, 3]
        """
        ###################################################
        # Coerce permutations of size smaller that self.n #
        ###################################################
        if x == []:
            return self.one()
        if len(x) < self.n and x in permutation.Permutations():
            return self.monomial(self._basis_keys( list(x) + range(len(x)+1, self.n+1) ))
        raise TypeError

class HeckeAlgebraSymmetricGroup_t(HeckeAlgebraSymmetricGroup_generic):

    def __init__(self, R, n, q=None):
        """
        TESTS::

            sage: H3 = HeckeAlgebraSymmetricGroupT(QQ, 3)
            sage: H3 == loads(dumps(H3))
            True
        """
        HeckeAlgebraSymmetricGroup_generic.__init__(self, R, n, q)
        self._name += " on the T basis"
        self.print_options(prefix="T")

    def t_action_on_basis(self, perm, i):
        r"""
        Return the product `T_i \cdot T_{perm}`, where ``perm`` is a
        permutation in the symmetric group `S_n`.

        EXAMPLES::

            sage: H3 = HeckeAlgebraSymmetricGroupT(QQ, 3)
            sage: H3.t_action_on_basis(Permutation([2,1,3]), 1)
            q*T[1, 2, 3] + (q-1)*T[2, 1, 3]
            sage: H3.t_action_on_basis(Permutation([1,2,3]), 1)
            T[2, 1, 3]
            sage: H3 = HeckeAlgebraSymmetricGroupT(QQ, 3, 1)
            sage: H3.t_action_on_basis(Permutation([2,1,3]), 1)
            T[1, 2, 3]
            sage: H3.t_action_on_basis(Permutation([1,3,2]), 2)
            T[1, 2, 3]
        """
        if i not in range(1, self.n):
            raise ValueError("i (= %(i)d) must be between 1 and n (= %(n)d)" % {'i': i, 'n': self.n})

        t_i = permutation.Permutation( (i, i+1) )
        perm_i = t_i.right_action_product(perm)
        # This used to be perm_i = t_i * perm. I have changed it to
        # perm_i = t_i.right_action_product(perm) because it would
        # otherwise cause TestSuite(H3) to fail when
        # Permutations.global_options(mult) would be set to "r2l".
        # -- Darij, 19 Nov 2013

        if perm[i-1] < perm[i]:
            return self.monomial(self._basis_keys(perm_i))
        else:
            #Ti^2 = (q - q^(-1))*Ti - q1*q2
            q = self.q()
            z_elt = {perm_i:q, perm:q-1}
            return self._from_dict(z_elt)


    def t_action(self, a, i):
        r"""
        Return the product `T_i \cdot a`.

        EXAMPLES::

            sage: H3 = HeckeAlgebraSymmetricGroupT(QQ, 3)
            sage: a = H3([2,1,3])+2*H3([1,2,3])
            sage: H3.t_action(a, 1)
            q*T[1, 2, 3] + (q+1)*T[2, 1, 3]
            sage: H3.t(1)*a
            q*T[1, 2, 3] + (q+1)*T[2, 1, 3]
        """
        t_i = lambda x: self.t_action_on_basis(x, i)
        return self._apply_module_endomorphism(a, t_i)


    def _multiply_basis(self, perm1, perm2):
        """
        EXAMPLES::

            sage: H3 = HeckeAlgebraSymmetricGroupT(QQ, 3, 1)
            sage: a = H3([2,1,3])+2*H3([1,2,3])-H3([3,2,1])
            sage: a^2 #indirect doctest
            6*T[1, 2, 3] + 4*T[2, 1, 3] - T[2, 3, 1] - T[3, 1, 2] - 4*T[3, 2, 1]

        ::

            sage: QS3 = SymmetricGroupAlgebra(QQ, 3)
            sage: a = QS3([2,1,3])+2*QS3([1,2,3])-QS3([3,2,1])
            sage: a^2
            6*[1, 2, 3] + 4*[2, 1, 3] - [2, 3, 1] - [3, 1, 2] - 4*[3, 2, 1]
        """
        res = self(perm1)
        for i in perm2.reduced_word():
            res = self.t_action(res, i)
        return res

    def t(self, i):
        """
        EXAMPLES::

            sage: H3 = HeckeAlgebraSymmetricGroupT(QQ,3)
            sage: H3.t(1)
            T[2, 1, 3]
            sage: H3.t(2)
            T[1, 3, 2]
            sage: H3.t(0)
            Traceback (most recent call last):
            ...
            ValueError: i (= 0) must be between 1 and n-1 (= 2)
        """
        if i not in range(1, self.n):
            raise ValueError("i (= %(i)d) must be between 1 and n-1 (= %(nm)d)" % {'i': i, 'nm': self.n - 1})

        return self.monomial(self.basis().keys()(permutation.Permutation( (i, i+1) ) ))

    def algebra_generators(self):
        """
        Return the generators of the algebra.

        EXAMPLES::

            sage: HeckeAlgebraSymmetricGroupT(QQ,3).algebra_generators()
            [T[2, 1, 3], T[1, 3, 2]]
        """
        return map(self.t, range(1, self.n))

    def jucys_murphy(self, k):
        """
        Return the Jucys-Murphy element `J_k` of the Hecke algebra. The
<<<<<<< HEAD
        Jucys-Murphy elements generate the maximal commutative sub-algebra
=======
        Jucys-Murphy elements generate a maximal commutative sub-algebra
>>>>>>> 6452f9d3
        of the Hecke algebra.

        EXAMPLES::

            sage: H3 = HeckeAlgebraSymmetricGroupT(QQ,3)
            sage: j2 = H3.jucys_murphy(2); j2
            q*T[1, 2, 3] + (q-1)*T[2, 1, 3]
            sage: j3 = H3.jucys_murphy(3); j3
            q^2*T[1, 2, 3] + (q^2-q)*T[1, 3, 2] + (q-1)*T[3, 2, 1]
            sage: j2*j3 == j3*j2
            True
            sage: j0 = H3.jucys_murphy(1); j0 == H3.one()
            True
            sage: H3.jucys_murphy(0)
            Traceback (most recent call last):
            ...
            ValueError: k (= 0) must be between 1 and n (= 3)
        """
        if k not in range(2, self.n+1):
            if k == 1:
                return self.one()
            raise ValueError("k (= %(k)d) must be between 1 and n (= %(n)d)" % {'k': k, 'n': self.n})

        left = 1
        right = 1
        for j in range(1, k):
            left *= self.t(k-j)
            right *= self.t(j)

        return left*right


# For unpickling backward compatibility (Sage <= 4.1)
from sage.structure.sage_object import register_unpickle_override
register_unpickle_override('sage.combinat.symmetric_group_algebra', 'HeckeAlgebraSymmetricGroupElement_t',  CombinatorialFreeModule.Element)
register_unpickle_override('sage.combinat.symmetric_group_algebra', 'SymmetricGroupAlgebraElement_n',  CombinatorialFreeModule.Element)<|MERGE_RESOLUTION|>--- conflicted
+++ resolved
@@ -421,11 +421,6 @@
 
         character_table = eval(gap.eval("Display(Irr(SymmetricGroup(%d)));"%self.n))
 
-<<<<<<< HEAD
-        cpi = self.zero()
-
-=======
->>>>>>> 6452f9d3
         np = partition.Partitions_n(self.n).list()
         np.reverse()
         p_index = np.index(p)
@@ -457,8 +452,6 @@
 
             sage: SymmetricGroupAlgebra(QQ,1).algebra_generators()
             []
-<<<<<<< HEAD
-=======
 
         TESTS:
 
@@ -470,7 +463,6 @@
             sage: C = CombinatorialFreeModule(ZZ, ZZ)
             sage: M = C.module_morphism(lambda x: S3.zero(), codomain=S3)
             sage: M.register_as_coercion()
->>>>>>> 6452f9d3
         """
         if self.n <= 1:
             return []
@@ -479,11 +471,7 @@
         a[1] = 1
         b = range(2, self.n+2)
         b[self.n-1] = 1
-<<<<<<< HEAD
-        return [self(a), self(b)]
-=======
         return [self.monomial(self._basis_keys(a)), self.monomial(self._basis_keys(b))]
->>>>>>> 6452f9d3
 
     def _conjugacy_classes_representatives_underlying_group(self):
         r"""
@@ -736,11 +724,6 @@
             sage: test_rsw_ncsf(5)  # long time
             True
         """
-<<<<<<< HEAD
-        Return the Jucys-Murphy element `J_k` (also known as a
-        Young-Jucys-Murphy element) for the symmetric group
-        algebra ``self``.
-=======
         n = self.n
         if n < k:
             return self.zero()
@@ -769,7 +752,6 @@
         where the addends are transpositions in `S_n` (regarded as
         elements of `R S_n`). We note that there is not a dependence on `n`,
         so it is often surpressed in the notation.
->>>>>>> 6452f9d3
 
         EXAMPLES::
 
@@ -800,17 +782,10 @@
             ...
             ValueError: k (= 4) must be between 1 and n (= 3) (inclusive)
         """
-<<<<<<< HEAD
-        res = self.zero()
-
         if k < 1 or k > self.n:
             raise ValueError("k (= {k}) must be between 1 and n (= {n}) (inclusive)".format(k=k, n=self.n))
-=======
-        if k < 1 or k > self.n:
-            raise ValueError("k (= {k}) must be between 1 and n (= {n}) (inclusive)".format(k=k, n=self.n))
 
         res = self.zero()
->>>>>>> 6452f9d3
 
         for i in range(1, k):
             p = range(1, self.n+1)
@@ -892,15 +867,12 @@
         """
         Return the seminormal basis element of ``self`` corresponding to the
         pair of tableaux ``itab`` and ``ktab``.
-<<<<<<< HEAD
-=======
 
         .. WARNING::
 
             This currently depends on the state of the ``mult`` global
             option of the :class:`~sage.combinat.permutation.Permutations`
             class.
->>>>>>> 6452f9d3
 
         EXAMPLES::
 
@@ -1045,12 +1017,8 @@
 def kappa(alpha):
     r"""
     Return `\kappa_\alpha`, which is `n!` divided by the number
-<<<<<<< HEAD
-    of standard tableaux of shape `\alpha`.
-=======
     of standard tableaux of shape `\alpha` (where `alpha` is a
     partition of `n`).
->>>>>>> 6452f9d3
 
     EXAMPLES::
 
@@ -1066,16 +1034,11 @@
         n = sum(alpha)
     return factorial(n) / StandardTableaux(alpha).cardinality()
 
-<<<<<<< HEAD
-
-=======
->>>>>>> 6452f9d3
 def a(tableau, star=0):
     r"""
     The row projection operator corresponding to the Young tableau
     ``tableau`` (which is supposed to contain every integer from
     `1` to its size precisely once, but may and may not be standard).
-<<<<<<< HEAD
 
     This is the sum (in the group algebra of the relevant symmetric
     group over `\QQ`) of all the permutations which preserve
@@ -1153,7 +1116,7 @@
         sage: b([[1, 2, 4], [5, 3]])
         [1, 2, 3, 4, 5] - [1, 3, 2, 4, 5] - [5, 2, 3, 4, 1] + [5, 3, 2, 4, 1]
 
-    With the `l2r` setting for multiplication, the unnormalized
+    With the ``l2r`` setting for multiplication, the unnormalized
     Young symmetrizer ``e(tableau)`` should be the product
     ``b(tableau) * a(tableau)`` for every ``tableau``. Let us check
     this on the standard tableaux of size 5::
@@ -1166,37 +1129,7 @@
     if star:
         t = t.restrict(t.size()-star)
 
-=======
-
-    This is the sum (in the group algebra of the relevant symmetric
-    group over `\QQ`) of all the permutations which preserve
-    the rows of ``tableau``. It is called `a_{\text{tableau}}` in
-    [EtRT]_, Section 4.2.
-
-    REFERENCES:
-
-    .. [EtRT] Pavel Etingof, Oleg Golberg, Sebastian Hensel, Tiankai
-       Liu, Alex Schwendner, Dmitry Vaintrob, Elena Yudovina,
-       "Introduction to representation theory",
-       :arXiv:`0901.0827v5`.
-
-    EXAMPLES::
-
-        sage: from sage.combinat.symmetric_group_algebra import a
-        sage: a([[1,2]])
-        [1, 2] + [2, 1]
-        sage: a([[1],[2]])
-        [1, 2]
-        sage: a([])
-        []
-        sage: a([[1, 5], [2, 3], [4]])
-        [1, 2, 3, 4, 5] + [1, 3, 2, 4, 5] + [5, 2, 3, 4, 1] + [5, 3, 2, 4, 1]
-    """
-    t = Tableau(tableau)
-    if star:
-        t = t.restrict(t.size()-star)
-
-    rs = t.row_stabilizer().list()
+    cs = t.column_stabilizer().list()
     n = t.size()
 
     # This all should be over ZZ, not over QQ, but symmetric group
@@ -1217,68 +1150,6 @@
     if len(tableau) == 0:
         return sgalg.one()
 
-    rd = dict((P(h), one) for h in rs)
-    return sgalg._from_dict(rd)
-
-def b(tableau, star=0):
-    r"""
-    The column projection operator corresponding to the Young tableau
-    ``tableau`` (which is supposed to contain every integer from
-    `1` to its size precisely once, but may and may not be standard).
-
-    This is the signed sum (in the group algebra of the relevant
-    symmetric group over `\QQ`) of all the permutations which
-    preserve the column of ``tableau`` (where the signs are the usual
-    signs of the permutations). It is called `b_{\text{tableau}}` in
-    [EtRT]_, Section 4.2.
-
-    EXAMPLES::
-
-        sage: from sage.combinat.symmetric_group_algebra import b
-        sage: b([[1,2]])
-        [1, 2]
-        sage: b([[1],[2]])
-        [1, 2] - [2, 1]
-        sage: b([])
-        []
-        sage: b([[1, 2, 4], [5, 3]])
-        [1, 2, 3, 4, 5] - [1, 3, 2, 4, 5] - [5, 2, 3, 4, 1] + [5, 3, 2, 4, 1]
-
-    With the ``l2r`` setting for multiplication, the unnormalized
-    Young symmetrizer ``e(tableau)`` should be the product
-    ``b(tableau) * a(tableau)`` for every ``tableau``. Let us check
-    this on the standard tableaux of size 5::
-
-        sage: from sage.combinat.symmetric_group_algebra import a, b, e
-        sage: all( e(t) == b(t) * a(t) for t in StandardTableaux(5) )
-        True
-    """
-    t = Tableau(tableau)
-    if star:
-        t = t.restrict(t.size()-star)
-
->>>>>>> 6452f9d3
-    cs = t.column_stabilizer().list()
-    n = t.size()
-
-    # This all should be over ZZ, not over QQ, but symmetric group
-    # algebras don't seem to preserve coercion (the one over ZZ
-    # doesn't coerce into the one over QQ even for the same n),
-    # and the QQ version of this method is more important, so let
-    # me stay with QQ.
-    # TODO: Fix this.
-    sgalg = SymmetricGroupAlgebra(QQ, n)
-    one = QQ.one()
-    P = permutation.Permutation
-
-    # Ugly hack for the case of an empty tableau, due to the
-    # annoyance of Permutation(Tableau([]).row_stabilizer()[0])
-    # being [1] rather than [] (which seems to have its origins in
-    # permutation group code).
-    # TODO: Fix this.
-    if len(tableau) == 0:
-        return sgalg.one()
-
     cd = dict((P(v), v.sign()*one) for v in cs)
     return sgalg._from_dict(cd)
 
@@ -1289,8 +1160,6 @@
     the Young tableau ``tableau`` (which is supposed to contain
     every integer from `1` to its size precisely once, but may
     and may not be standard).
-<<<<<<< HEAD
-=======
 
     If `n` is a nonnegative integer, and `T` is a Young tableau
     containing every integer from `1` to `n` exactly once, then
@@ -1311,7 +1180,6 @@
     Note that the definition of `e(T)` is not uniform across
     literature. Others define it as `b(T) a(T)` instead, or include
     certain scalar factors (we do not, whence "unnormalized").
->>>>>>> 6452f9d3
 
     EXAMPLES::
 
@@ -1360,21 +1228,8 @@
         if len(tableau) == 0:
             res = QSn.one()
 
-        # Ugly hack for the case of an empty tableau, due to the
-        # annoyance of Permutation(Tableau([]).row_stabilizer()[0])
-        # being [1] rather than [] (which seems to have its origins in
-        # permutation group code).
-        # TODO: Fix this.
-        if len(tableau) == 0:
-            res = QSn.one()
-
         e_cache[t] = res
 
-<<<<<<< HEAD
-    permutation_options['mult'] = mult
-
-=======
->>>>>>> 6452f9d3
     return res
 
 ehat_cache = {}
@@ -1427,12 +1282,6 @@
 
     if it.shape() != kt.shape():
         raise ValueError("the two tableaux must be of the same shape")
-<<<<<<< HEAD
-
-    mult = permutation_options['mult']
-    permutation_options['mult'] = 'l2r'
-=======
->>>>>>> 6452f9d3
 
     if kt == it:
         return e(it)
@@ -1494,10 +1343,6 @@
 
 
 def HeckeAlgebraSymmetricGroupT(R, n, q=None):
-<<<<<<< HEAD
-    """
-    Return the Hecke algebra of the symmetric group on the T basis.
-=======
     r"""
     Return the Hecke algebra of the symmetric group `S_n` on the T-basis
     with quantum parameter ``q`` over the ring `R`.
@@ -1557,7 +1402,6 @@
     .. [GS93] David M. Goldschmidt.
        *Group characters, symmetric functions, and the Hecke algebras*.
        AMS 1993.
->>>>>>> 6452f9d3
 
     EXAMPLES::
 
@@ -1770,11 +1614,7 @@
     def jucys_murphy(self, k):
         """
         Return the Jucys-Murphy element `J_k` of the Hecke algebra. The
-<<<<<<< HEAD
-        Jucys-Murphy elements generate the maximal commutative sub-algebra
-=======
         Jucys-Murphy elements generate a maximal commutative sub-algebra
->>>>>>> 6452f9d3
         of the Hecke algebra.
 
         EXAMPLES::
