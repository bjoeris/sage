--- conflicted
+++ resolved
@@ -5,44 +5,7 @@
 /*****************************************
    Interrupts and PARI exception handling
  *****************************************/
-<<<<<<< HEAD
-#define pari_catch_sig_on() sig_on(); _pari_catch;
-#define pari_catch_sig_str(s) sig_str(s); _pari_catch;
-#define pari_catch_sig_off() _pari_endcatch; sig_off();
-
-
-// global catch variable !
-// this means that the code is not reentrant -- beware !
-// THAT MEANS NO CALLING TO PARI from inside the trap....
-// Should replace by a stack, that would work.
-static volatile long sage_pari_catcherr = 0;
-
-/* Careful with pari_retries, it must be declared volatile!
- * Also note that "pari_errno = setjmp(...)" is not legal C.
- */
-#define _pari_catch                                                           \
-    jmp_buf _pari_catch_env;                                                  \
-    {                                                                         \
-        volatile long pari_retries = 0;                                       \
-        sage_pari_catcherr = 0;                                               \
-        long pari_errno = setjmp(_pari_catch_env);                            \
-        if (pari_errno) {                                                     \
-            _pari_trap(pari_errno, pari_retries);                             \
-            if(PyErr_Occurred()) {                                            \
-                _pari_endcatch;                                               \
-                return NULL;                                                  \
-            }                                                                 \
-            pari_retries++;                                                   \
-        }                                                                     \
-        sage_pari_catcherr = err_catch(CATCH_ALL, &_pari_catch_env);          \
-    }
-
-#define _pari_endcatch {                                                      \
-         err_leave(sage_pari_catcherr);                                       \
-    }
-=======
 
 #define pari_catch_sig_on() _sig_on_(NULL)
 #define pari_catch_sig_str(s) _sig_on_(s)
-#define pari_catch_sig_off() (_sig_off_(__FILE__, __LINE__), _pari_check_warning())
->>>>>>> 6452f9d3
+#define pari_catch_sig_off() (_sig_off_(__FILE__, __LINE__), _pari_check_warning())