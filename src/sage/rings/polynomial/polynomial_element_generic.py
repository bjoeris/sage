--- conflicted
+++ resolved
@@ -739,7 +739,6 @@
             sage: R.<x> = QQbar[]
             sage: (2*x).gcd(2*x^2)
             x
-<<<<<<< HEAD
 
             sage: zero = R.zero_element()
             sage: zero.gcd(2*x)
@@ -748,8 +747,6 @@
             x
             sage: zero.gcd(zero)
             0
-=======
->>>>>>> 5a1a485c
         """
         from sage.categories.euclidean_domains import EuclideanDomains
         g = EuclideanDomains().ElementMethods().gcd(self, other)
@@ -791,7 +788,6 @@
             (x, 0, 1)
             sage: g == u*P(0) + v*x
             True
-<<<<<<< HEAD
 
         TESTS:
 
@@ -806,8 +802,6 @@
             (x, 1/2, 0)
             sage: zero.xgcd(zero)
             (0, 0, 0)
-=======
->>>>>>> 5a1a485c
         """
         R = self.parent()
         zero = R.zero_element()
