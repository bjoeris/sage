--- conflicted
+++ resolved
@@ -201,11 +201,6 @@
 
     @staticmethod
     def __classcall__(cls, *args, **kwds):
-<<<<<<< HEAD
-        return CartesianProductPosets.__classcall__(cls, *args, **kwds)
-
-    def __init__(self, sets, category, **kwds):
-=======
         r"""
         Normalizes the input in order to ensure a unique
         representation.
@@ -229,7 +224,6 @@
             sage: GrowthGroup('x^ZZ * y^ZZ')  # indirect doctest
             Growth Group x^ZZ * y^ZZ
         """
->>>>>>> 65faee54
         order = kwds.pop('order')
         CartesianProductPosets.__init__(self, sets, category, order, **kwds)
 
@@ -244,8 +238,6 @@
 
 
     def __hash__(self):
-<<<<<<< HEAD
-=======
         r"""
         Return a hash value for this cartesian product.
 
@@ -259,7 +251,6 @@
             sage: hash(GrowthGroup('x^ZZ * y^ZZ'))  # indirect doctest, random
             -1
         """
->>>>>>> 65faee54
         return CartesianProductPosets.__hash__(self)
 
 
