"""
Abstract base class for rings

AUTHORS:
    -- David Harvey (2006-10-16): changed CommutativeAlgebra to derive from
    CommutativeRing instead of from Algebra
"""

#*****************************************************************************
#       Copyright (C) 2005 William Stein <wstein@gmail.com>
#
#  Distributed under the terms of the GNU General Public License (GPL)
#
#    This code is distributed in the hope that it will be useful,
#    but WITHOUT ANY WARRANTY; without even the implied warranty of
#    MERCHANTABILITY or FITNESS FOR A PARTICULAR PURPOSE.  See the GNU
#    General Public License for more details.
#
#  The full text of the GPL is available at:
#
#                  http://www.gnu.org/licenses/
#*****************************************************************************

include "../ext/stdsage.pxi"
include "../ext/python_bool.pxi"

from sage.structure.parent_gens cimport ParentWithGens
from random import randint, randrange

cdef class Ring(ParentWithGens):
    """
    Generic ring class.
    """
    def __init__(self):
        pass

    def __call__(self, x):
        """
        Coerce x into the ring.
        """
        raise NotImplementedError

    def __iter__(self):
        raise NotImplementedError, "object does not support iteration"

    def __len__(self):
        if self.is_finite():
            return self.cardinality()
        raise TypeError, 'len() of unsized object'

    def __getitem__(self, x):
        """
        Create a polynomial or power series ring over self and inject
        the variables into the global module scope.

        EXAMPLES:
        We create several polynomial rings.
            sage: ZZ['x']
            Univariate Polynomial Ring in x over Integer Ring
            sage: QQ['x']
            Univariate Polynomial Ring in x over Rational Field
            sage: GF(17)['abc']
            Univariate Polynomial Ring in abc over Finite Field of size 17
            sage: GF(17)['a,b,c']
            Polynomial Ring in a, b, c over Finite Field of size 17

        We can also create power series rings (in one variable) by
        using double brackets:
            sage: QQ[['t']]
            Power Series Ring in t over Rational Field
            sage: ZZ[['W']]
            Power Series Ring in W over Integer Ring

        Use \code{Frac} (for fraction field) to obtain a Laurent series ring:
            sage: Frac(QQ[['t']])
            Laurent Series Ring in t over Rational Field

        """

        from sage.rings.polynomial_element import is_Polynomial
        if is_Polynomial(x):
            x = str(x)


        if not isinstance(x, list):
            from sage.rings.polynomial_ring import PolynomialRing
            P = PolynomialRing(self, x)
            return P

        P = None
        if isinstance(x, list):
            if len(x) != 1:
                raise NotImplementedError, "Power series rings only implemented in 1 variable"
            x = (str(x[0]), )
            from sage.rings.power_series_ring import PowerSeriesRing
            P = PowerSeriesRing

        elif isinstance(x, (tuple, str)):
            from sage.rings.polynomial_ring import PolynomialRing
            P = PolynomialRing
            if isinstance(x, tuple):
                y = []
                for w in x:
                    y.append(str(w))
                x = tuple(y)

        else:
            from sage.rings.polynomial_ring import PolynomialRing
            P = PolynomialRing
            x = (str(x),)

        if P is None:
            raise NotImplementedError

        if isinstance(x, tuple):
            v = x
        else:
            v = x.split(',')

        if len(v) > 1:
            R = P(self, len(v), names=v)
        else:
            R = P(self, x)

        return R

    def __xor__(self, n):
        raise RuntimeError, "Use ** for exponentiation, not '^', which means xor\n"+\
              "in Python, and has the wrong precedence."

<<<<<<< HEAD
    def _coerce_(self, x):
        # TODO: Should uncommment this line and *do the work* to implement _coerce_
        # everywhere else.
        # raise NotImplementedError
        return self(x)

    def has_natural_map_from(self, S):
        """
        Return True if there is a natural map from S to self.
        Otherwise, return False.
        """
        # TODO This generic behavior is stupid and slow -- but is
        # doing exactly what we want.  Moreover, again, as in _coerce_
        # above, this should be "raise NotImplementedError", and all
        # rings must define this.
        try:
            self(S(0))
        except TypeError:
            return False
        return True

    def base_ring(self):
        import sage.rings.integer_ring
        return sage.rings.integer_ring.Z
=======
    def base_extend(self, R):
        """
        EXAMPLES:
            sage: QQ.base_extend(GF(7))
            Traceback (most recent call last):
            ...
            TypeError: no base extension defined
            sage: ZZ.base_extend(GF(7))
            Finite Field of size 7
        """
        if R.has_coerce_map_from(self):
            return R
        raise TypeError, 'no base extension defined'
>>>>>>> 76b079b0

    def category(self):
        """
        Return the category to which this ring belongs.
        """
        from sage.categories.all import Rings
        return Rings()

    def ideal(self, x, coerce=True):
        """
        Return the ideal defined by x (e.g., generators).
        """
        C = self._ideal_class_()
        return C(self, x, coerce=coerce)

    def __mul__(self, x):
        if isinstance(self, Ring):
            return self.ideal(x)
        else:
            return x.ideal(self)    # switched because this is Pyrex / extension class

    def _r_action(self, x):
        return self.ideal(x)

    def _ideal_class_(self):
        import sage.rings.ideal
        return sage.rings.ideal.Ideal

    def principal_ideal(self, gen, coerce=True):
        """
        Return the principal ideal generated by gen.
        """
        return self.ideal([gen], coerce=coerce)

    def unit_ideal(self):
        """
        Return the unit ideal of this ring.
        """
        return Ring.ideal(self, [self(1)], coerce=False)

    def zero_ideal(self):
        """
        Return the zero ideal of this ring.
        """
        return Ring.ideal(self, [self(0)], coerce=False)

    def is_atomic_repr(self):
        """
        True if the elements have atomic string representations, in the sense
        that they print if they print at s, then -s means the negative of s.
        For example, integers are atomic but polynomials are not.
        """
        return False

    def is_commutative(self):
        """
        Return True if this ring is commutative.
        """
        raise NotImplementedError

    def is_field(self):
        """
        Return True if this ring is a field.
        """
        raise NotImplementedError

    def is_exact(self):
        """
        Return True if elements of this ring are represented exactly, i.e.,
        there is no precision loss when doing arithmetic.

        NOTE: This defaults to true, so even if it does return True you have
        no guarantee (unless the ring has properly overloaded this).
        """
        return True

    def is_subring(self, other):
        """
        Return True if the canonical map from self to other is injective.

        Raises a NotImplementedError if not known.
        """
        try:
            return self.Hom(other).natural_map().is_injective()
        except TypeError:
            return False

    def is_prime_field(self):
        r"""
        Return True if this ring is one of the prime fields $\Q$
        or $\F_p$.
        """
        return False

    def is_finite(self):
        """
        Return True if this ring is finite.
        """
        raise NotImplementedError

    def is_integral_domain(self):
        """
        Return True if this ring is an integral domain.
        """
        return NotImplementedError

    def is_ring(self):
        """
        Return True since self is a ring.
        """
        return True

    def is_noetherian(self):
        """
        Return True if this ring is Noetherian.
        """
        raise NotImplementedError

    def characteristic(self):
        """
        Return the characteristic of this ring.
        """
        raise NotImplementedError

    def order(self):
        """
        The number of elements of self.
        """
        raise NotImplementedError

    def __hash__(self):
        return hash(self.__repr__())

    def zeta(self, n=2, all=False):
        """
        Return an n-th root of unity in self if there is one,
        or raise an ArithmeticError otherwise.

        INPUT:
            n -- positive integer
            all -- bool, default: False.  If True, return a list
                   of all n-th roots of 1)
        """
        if n == 2:
            if all:
                return [self(-1)]
            else:
                return self(-1)
        elif n == 1:
            if all:
                return [self(1)]
            else:
                return self(1)
        else:
            f = self['x'].cyclotomic_polynomial(n)
            if all:
                return [-P[0] for P, e in f.factor() if P.degree() == 1]
            for P, e in f.factor():
                if P.degree() == 1:
                    return -P[0]
            raise ArithmeticError, "no %s-th root of unity in self"%n

    def zeta_order(self):
        return self.zeta().multiplicative_order()

    def random_element(self, bound=2):
        """
        Return a random integer coerced into this ring, where the
        integer is chosen uniformly from the interval [-bound,bound].

        INPUT:
            bound -- integer (default: 2)


        ALGORITHM:
             -- uses numpy's randint.
        """
        return self(randint(-bound,bound))


cdef class CommutativeRing(Ring):
    """
    Generic commutative ring.
    """
    def fraction_field(self):
        """
        Return the fraction field of self.

        EXAMPLES:
            sage: R = Integers(389)['x,y']
            sage: Frac(R)
            Fraction Field of Polynomial Ring in x, y over Ring of integers modulo 389
            sage: R.fraction_field()
            Fraction Field of Polynomial Ring in x, y over Ring of integers modulo 389
        """
        if not self.is_integral_domain():
            raise TypeError, "self must be an integral domain."
        if self.__fraction_field is not None:
            return self.__fraction_field
        else:
            import sage.rings.fraction_field
            K = sage.rings.fraction_field.FractionField_generic(self)
            self.__fraction_field = K
            K._assign_names(self.variable_names())
        return self.__fraction_field

    def __pow__(self, n, _):
        """
        Return the free module of rank $n$ over this ring.
        """
        import sage.modules.all
        return sage.modules.all.FreeModule(self, n)

    def is_commutative(self):
        """
        Return True, since this ring is commutative.
        """
        return True

    def krull_dimension(self):
        """
        Return the Krull dimension if this commutative ring.

        The Krull dimension is the length of the longest ascending chain
        of prime ideals.
        """
        raise NotImplementedError

    def ideal_monoid(self):
        """
        Return the monoid of ideals of this ring.
        """
        if self.__ideal_monoid is not None:
            return self.__ideal_monoid
        else:
            from sage.rings.ideal_monoid import IdealMonoid
            M = IdealMonoid(self)
            #try:
            self.__ideal_monoid = M
            #except AttributeError:   # for pyrex classes
            #    pass
            return M

    def quotient(self, I, names=None):
        """
        Create the quotient of R by the ideal I.

        INPUT:
            R -- a commutative ring
            I -- an ideal of R
            names -- (optional) names of the generators of the quotient (if there are multiple generators,
                     you can specify a single character string and the generators are named
                     in sequence starting with 0).

        EXAMPLES:
            sage: R.<x> = PolynomialRing(ZZ)
            sage: I = R.ideal([4 + 3*x + x^2, 1 + x^2])
            sage: S = R.quotient(I, 'a')
            sage: S.gens()
            (a,)

            sage: R.<x,y> = PolynomialRing(QQ,2)
            sage: S.<a,b> = R.quotient((x^2, y))
            sage: S
            Quotient of Polynomial Ring in x, y over Rational Field by the ideal (y, x^2)
            sage: S.gens()
            (a, 0)
            sage: a == b
            False
        """
        import sage.rings.quotient_ring
        return sage.rings.quotient_ring.QuotientRing(self, I, names=names)

    def quo(self, I, names=None):
        """
        Create the quotient of R by the ideal I.

        This is a synonym for self.quotient(...)

        INPUT:
            R -- a commutative ring
            I -- an ideal of R

        EXAMPLES:
            sage: R.<x,y> = PolynomialRing(QQ,2)
            sage: S.<a,b> = R.quo((x^2, y))
            sage: S
            Quotient of Polynomial Ring in x, y over Rational Field by the ideal (y, x^2)
            sage: S.gens()
            (a, 0)
            sage: a == b
            False
        """
        return self.quotient(I, names=names)

    def __div__(self, I):
        raise TypeError, "Use self.quo(I) or self.quotient(I) to construct the quotient ring."
        #return self.quotient(I, names=None)

    def quotient_ring(self, I, names=None):
        """
        Return the quotient of self by the ideal I of self.
        (Synonym for self.quotient(I).)
        """
        return self.quotient(I, names)


cdef class IntegralDomain(CommutativeRing):
    """
    Generic integral domain class.
    """
    def is_integral_domain(self):
        """
        Return True, since this ring is an integral domain.
        """
        return True

    def is_field(self):
        """
        Return True if this ring is a field.
        """
        if self.is_finite():
            return True
        raise NotImplementedError, "unable to determine whether or not is a field."

cdef class NoetherianRing(CommutativeRing):
    """
    Generic Noetherian ring class.

    A Noetherian ring is a commutative ring in which every ideal is
    finitely generated.
    """
    def is_noetherian(self):
        """
        Return True since this ring is Noetherian.
        """
        return True

cdef class DedekindDomain(IntegralDomain):
    """
    Generic Dedekind domain class.

    A Dedekind domain is a Noetherian integral domain of Krull
    dimension one that is integrally closed in its field of fractions.
    """
    def krull_dimension(self):
        """
        Return 1 since Dedekind domains have Krull dimension 1.
        """
        return 1

    def is_integrally_closed(self):
        """
        Return True since Dedekind domains are integrally closed.
        """
        return True

    def integral_closure(self):
        """
        Return self since Dedekind domains are integrally closed.
        """
        return self

    def is_noetherian(self):
        """
        Return True since Dedekind domains are noetherian.
        """
        return True


cdef class PrincipalIdealDomain(IntegralDomain):
    """
    Generic principal ideal domain.
    """
    def class_group(self):
        """
        Return the trivial group, since the class group of a PID is trivial.

        EXAMPLES:
            sage: QQ.class_group()
            Trivial Abelian Group
        """
        from sage.groups.abelian_gps.abelian_group import AbelianGroup
        return AbelianGroup([])

    def gcd(self, x, y, coerce=True):
        """
        Return the greatest common divisor of x and y, as elements
        of self.
        """
        if coerce:
            x = self(x)
            y = self(y)
        return x.gcd(y)


cdef class EuclideanDomain(PrincipalIdealDomain):
    """
    Generic Euclidean domain class.
    """
    def parameter(self):
        """
        Return an element of degree 1.
        """
        raise NotImplementedError

def is_Field(x):
    """
    Return True if x is of class Field.
    """
    return isinstance(x, Field)

cdef class Field(PrincipalIdealDomain):
    """
    Generic field
    """
    def category(self):
        from sage.categories.all import Fields
        return Fields()

    def fraction_field(self):
        """
        Return the fraction field of self.
        """
        return self

    def divides(self, x, y, coerce=True):
        """
        Return True if x divides y in this field (usually True in a
        field!).  If coerce is True (the default), first coerce x and
        y into self.
        """
        if coerce:
            x = self(x)
            y = self(y)
        if x.is_zero():
            return y.is_zero()
        return True

    def ideal(self, gens):
        """
        Return the ideal generated by gens.
        """
        if not isinstance(gens, (list, tuple)):
            gens = [gens]
        for x in gens:
            if not self(x).is_zero():
                return self.unit_ideal()
        return self.zero_ideal()

    def integral_closure(self):
        """
        Return this field, since fields are integrally closed in their
        fraction field.
        """
        return self

    def is_field(self):
        """
        Return True since this is a field.
        """
        return True

    def is_integrally_closed(self):
        """
        Return True since fields are integrally closed in their
        fraction field.
        """
        return True

    def is_noetherian(self):
        """
        Return True since fields are noetherian rings.
        """
        return True

    def krull_dimension(self):
        """
        Return the Krull dimension of this field, which is 0.
        """
        return 0

    def prime_subfield(self):
        """
        Return the prime subfield of self.

        EXAMPLES:
            sage: k = GF(9, 'a')
            sage: k.prime_subfield()
            Finite Field of size 3
        """
        if self.characteristic() == 0:
            import sage.rings.rational_field
            return sage.rings.rational_field.RationalField()
        else:
            import sage.rings.finite_field
            return sage.rings.finite_field.FiniteField(self.characteristic())

cdef class FiniteFieldIterator:
    cdef object iter
    cdef FiniteField parent

    def __init__(self,FiniteField parent):
        self.parent = parent
        self.iter =iter(self.parent.vector_space())

    def __next__(self):
        return self.parent(self.iter.next())

cdef class FiniteField(Field):
    """
    """

    def __init__(self):
        """
        EXAMPLES:
            sage: K = GF(7); K
            Finite Field of size 7
            sage: loads(K.dumps()) == K
            True
            sage: GF(7^10, 'a')
            Finite Field in a of size 7^10
            sage: K = GF(7^10, 'a'); K
            Finite Field in a of size 7^10
            sage: loads(K.dumps()) == K
            True
        """
        raise NotImplementedError

    def _latex_(self):
        r"""
        EXAMPLES:
            sage: latex(GF(81, 'a'))
            \mathbf{F}_{3^{4}}
            sage: latex(GF(3))
            \mathbf{F}_{3}
        """
        if self.degree() > 1:
            e = "^{%s}"%self.degree()
        else:
            e = ""
        return "\\mathbf{F}_{%s%s}"%(self.characteristic(), e)

    def _gap_init_(self):
        return 'GF(%s)'%self.order()

    def _magma_init_(self):
        return 'GF(%s)'%self.order()

    def __cmp__(self, other):
        """
        Compares this finite field with other.

        WARNING: The notation of equality of finite fields in SAGE is
        currently not stable, i.e., it may change in a future version.

        EXAMPLES:
            sage: FiniteField(3**2, 'c') == FiniteField(3**3, 'c')
            False
            sage: FiniteField(3**2, 'c') == FiniteField(3**2, 'c')
            True

        The variable name is (currently) relevant for comparison of finite fields:
            sage: FiniteField(3**2, 'c') == FiniteField(3**2, 'd')
            False
        """
        if self is other: return 0
        if not isinstance(other, FiniteField):
            return -1
        c = cmp(self.characteristic(), other.characteristic())
        if c:
            return c
        c = cmp(self.order(), other.order())
        if c:
            return c
        c = cmp(self.order(), other.order())
        if c:
            return c
        if self.degree() == 1:
            return 0
        return cmp(self.polynomial('x'), other.polynomial('x'))

##     def __getstate__(self):
##         d = []
##         try:
##             d = d + list(self.__dict__.iteritems())
##         except AttributeError:
##             pass
##         d = d + list(Field.__getstate__(self).iteritems())
##         d = dict(d)
##         #d['__multiplicative_generator'] = self.__multiplicative_generator
##         #d['__polynomial_ring'] = self.__polynomial_ring
##         #d['__vector_space'] = self.__vector_space
##         return d

##     def __setstate__(self,d):
##         try:
##             self.__dict__ = d
##         except AttributeError:
##             pass
##         Field.__setstate__(self,d)
##         self.__multiplicative_generator = d['__multiplicative_generator']
##         self.__polynomial_ring = d['__polynomial_ring']
##         self.__vector_space = d['__vector_space']

##     def __getitem__(self, n):
##         """
##         Returns $n$-th element of the field.  The ordering is
##         not randomized (though it could conceivably change from
##         one version of SAGE to another).

##         EXAMPLES:
##             sage: k = GF(8, 'a')
##             sage: k[0]
##             0
##             sage: k[1]
##             1
##             sage: k[7]
##             a^2 + a + 1
##         """
##         if n < 0 or n >= self.order():
##             raise IndexError, "n (=%s) must be between 0 and the order %s of the field."%(\
##                 n, self.order())
##         V = self.vector_space()
##         return self(V[n])

    def __iter__(self):
        return FiniteFieldIterator(self)

    def gen(self):
        raise NotImplementedError

    def zeta_order(self):
        return self.multiplicative_generator().multiplicative_order()

    def zeta(self, n=None):
        """
        Returns an element of multiplicative order n in this this
        finite field, if there is one.  Raises a ValueError if there
        is not.

        EXAMPLES:
            sage: k = GF(7)
            sage: k.zeta()
            3
            sage: k.zeta().multiplicative_order()
            6
            sage: k.zeta(3)
            2
            sage: k.zeta(3).multiplicative_order()
            3
            sage: k = GF(49, 'a')
            sage: k.zeta().multiplicative_order()
            48
            sage: k.zeta(6)
            3
        """
        z = self.multiplicative_generator()
        if n is None:
            return z
        else:
            import sage.rings.integer
            n = sage.rings.integer.Integer(n)
            m = z.multiplicative_order()
            if m % n != 0:
                raise ValueError, "No %sth root of unity in self"%n
            return z**(m.__floordiv__(n))

    def multiplicative_generator(self):
        """
        Return a generator for the multiplicative group of this field.
        The generator is not randomized, though it could change from
        one version of SAGE to another.

        EXAMPLES:
            sage: k = GF(997)
            sage: k.multiplicative_generator()
            7
            sage: k = GF(11^3, name='a')
            sage: k.multiplicative_generator()
            a
        """
        from sage.rings.arith import primitive_root

        if self.__multiplicative_generator is not None:
            return self.__multiplicative_generator
        else:
            if self.degree() == 1:
                self.__multiplicative_generator = self(primitive_root(self.order()))
                return self.__multiplicative_generator
            n = self.order() - 1
            a = self.gen(0)
            if a.multiplicative_order() == n:
                self.__multiplicative_generator = a
                return a
            for a in self:
                if a == 0:
                    continue
                if a.multiplicative_order() == n:
                    self.__multiplicative_generator = a
                    return a

    def ngens(self):
        """
        The number of generators of the finite field.  Always 1.

        EXAMPLES:
            sage: k = FiniteField(3^4, 'b')
            sage: k.ngens()
            1
        """
        return 1

    def is_field(self):
        """
        Returns whether or not the finite field is a field, i.e.,
        always returns True.

        EXAMPLES:
            sage: k.<a> = FiniteField(3^4)
            sage: k.is_field()
            True
        """
        return True

    def is_finite(self):
        return True

    def order(self):
        raise NotImplementedError

    def cardinality(self):
        """
        Same as self.order().
        """
        return self.order()

    def unit_group_exponent(self):
        """
        The exponent of the unit group of the finite field.  For a
        finite field, this is always the order minus 1.

        EXAMPLES:
            sage: k = GF(2^10, 'a')
            sage: k.order()
            1024
            sage: k.unit_group_exponent()
            1023
        """
        return self.order() - 1


    def random_element(self, bound=None):
        """
        A random element of the finite field.

        INPUT:
            bound -- ignored

        EXAMPLES:
            sage.: k = GF(2^10, 'a')
            sage.: k.random_element()
            a^9 + a
        """
        if self.degree() == 1:
            return self(randrange(self.order()))
        v = self.vector_space().random_element()
        return self(v)

    def polynomial(self):
        raise NotImplementedError

    def polynomial_ring(self):
        """
        Returns the polynomial ring over the prime subfield in the
        same variable as this finite field.

        EXAMPLES:
            sage: k.<alpha> = FiniteField(3^4)
            sage: k.polynomial_ring()
            Univariate Polynomial Ring in alpha over Finite Field of size 3
        """
        from sage.rings.polynomial_ring import PolynomialRing
        from sage.rings.finite_field import GF

        if self.__polynomial_ring is not None:
            return self.__polynomial_ring
        else:
            self.__polynomial_ring = PolynomialRing(
                GF(self.characteristic()), self.variable_name())
            return self.__polynomial_ring

    def vector_space(self):
        if self.__vector_space is not None:
            return self.__vector_space
        else:
            import sage.modules.all
            V = sage.modules.all.VectorSpace(self.prime_subfield(),self.degree())
            self.__vector_space = V
            return V

def is_FiniteField(x):
    return IS_INSTANCE(x, FiniteField)


cdef class Algebra(Ring):
    """
    Generic algebra
    """
    def __init__(self, base_ring, names=None, normalize=True):
        ParentWithGens.__init__(self, base_ring, names=names, normalize=normalize)

    def characteristic(self):
        """
        Return the characteristic of this algebra, which is the same
        as the characteristic of its base ring.
        """
        return self.base_ring().characteristic()


cdef class CommutativeAlgebra(CommutativeRing):
    """
    Generic commutative algebra
    """
    def __init__(self, base_ring, names=None, normalize=True):
        if not isinstance(base_ring, CommutativeRing):
            raise TypeError, "base ring must be a commutative ring"
        ParentWithGens.__init__(self, base_ring, names=names, normalize=normalize)

    def is_commutative(self):
        """
        Return True since this algebra is commutative.
        """
        return True


def is_Ring(x):
    return isinstance(x, Ring)

<|MERGE_RESOLUTION|>--- conflicted
+++ resolved
@@ -128,32 +128,6 @@
         raise RuntimeError, "Use ** for exponentiation, not '^', which means xor\n"+\
               "in Python, and has the wrong precedence."
 
-<<<<<<< HEAD
-    def _coerce_(self, x):
-        # TODO: Should uncommment this line and *do the work* to implement _coerce_
-        # everywhere else.
-        # raise NotImplementedError
-        return self(x)
-
-    def has_natural_map_from(self, S):
-        """
-        Return True if there is a natural map from S to self.
-        Otherwise, return False.
-        """
-        # TODO This generic behavior is stupid and slow -- but is
-        # doing exactly what we want.  Moreover, again, as in _coerce_
-        # above, this should be "raise NotImplementedError", and all
-        # rings must define this.
-        try:
-            self(S(0))
-        except TypeError:
-            return False
-        return True
-
-    def base_ring(self):
-        import sage.rings.integer_ring
-        return sage.rings.integer_ring.Z
-=======
     def base_extend(self, R):
         """
         EXAMPLES:
@@ -167,7 +141,6 @@
         if R.has_coerce_map_from(self):
             return R
         raise TypeError, 'no base extension defined'
->>>>>>> 76b079b0
 
     def category(self):
         """
