#!/usr/bin/env bash

for upstream in $SAGE_ROOT/upstream/*.tar*
do
    tarball=`basename "$upstream"`
    pkg_name=${tarball%-*}
<<<<<<< HEAD
    pkg_compression=${tarball#*.tar.}   # gz or bz2
=======
    pkg_compression=${tarball#*.tar}   # gz or bz2
>>>>>>> 8029bc64
    if [ -e "$SAGE_ROOT/build/pkgs/$pkg_name" ]; then
        sage_version=`cat "$SAGE_ROOT/build/pkgs/$pkg_name/package-version.txt" | sed 's/\.p[0-9][0-9]*$//'`
        if [ ${tarball%.tar*} = "$pkg_name-$sage_version" ]; then
            echo $tarball
            checksums="$SAGE_ROOT/build/pkgs/$pkg_name/checksums.ini"
<<<<<<< HEAD
            echo "tarball=$pkg_name-VERSION.tar.$pkg_compression" > $checksums
=======
            echo "tarball=$pkg_name-VERSION.tar$pkg_compression" > $checksums
>>>>>>> 8029bc64
            echo -n "sha1=" >> $checksums
            shasum -a 1 $upstream | sed 's/ .*//' >> $checksums
            echo -n "md5=" >> $checksums
            if command -v md5 > /dev/null; then
                md5 $upstream | sed 's/.*= *//' >> $checksums
            else
                md5sum $upstream | sed 's/ .*//' >> $checksums
            fi
            echo -n "cksum=" >> $checksums
            cksum $upstream | sed 's/ .*//' >> $checksums
        fi
    fi
done<|MERGE_RESOLUTION|>--- conflicted
+++ resolved
@@ -4,21 +4,13 @@
 do
     tarball=`basename "$upstream"`
     pkg_name=${tarball%-*}
-<<<<<<< HEAD
-    pkg_compression=${tarball#*.tar.}   # gz or bz2
-=======
     pkg_compression=${tarball#*.tar}   # gz or bz2
->>>>>>> 8029bc64
     if [ -e "$SAGE_ROOT/build/pkgs/$pkg_name" ]; then
         sage_version=`cat "$SAGE_ROOT/build/pkgs/$pkg_name/package-version.txt" | sed 's/\.p[0-9][0-9]*$//'`
         if [ ${tarball%.tar*} = "$pkg_name-$sage_version" ]; then
             echo $tarball
             checksums="$SAGE_ROOT/build/pkgs/$pkg_name/checksums.ini"
-<<<<<<< HEAD
-            echo "tarball=$pkg_name-VERSION.tar.$pkg_compression" > $checksums
-=======
             echo "tarball=$pkg_name-VERSION.tar$pkg_compression" > $checksums
->>>>>>> 8029bc64
             echo -n "sha1=" >> $checksums
             shasum -a 1 $upstream | sed 's/ .*//' >> $checksums
             echo -n "md5=" >> $checksums
