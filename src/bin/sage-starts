--- conflicted
+++ resolved
@@ -14,11 +14,7 @@
 # sysadmin.  We use --nodotsage so we don't force a .sage directory
 # in the sysadmin's HOME directory.
 cmd='sage.all._write_started_file(); print "Yes, Sage starts."'
-<<<<<<< HEAD
-build/make/pipestatus "./sage --nodotsage -c '$cmd' 2>&1" "tee -a logs/start.log"
-=======
 build/bin/sage-logger "./sage --nodotsage -c '$cmd'" logs/start.log
->>>>>>> 58f931d0
 
 if [ $? -ne 0 ]; then
     echo >&2 "Sage failed to start up."
