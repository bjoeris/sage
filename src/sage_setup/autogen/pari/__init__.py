--- conflicted
+++ resolved
@@ -1,18 +1,5 @@
 from sage_setup.autogen.pari.generator import PariFunctionGenerator
 
-<<<<<<< HEAD
-def rebuild(force=False):
-    stamp = os.path.join(os.path.dirname(__file__), 'timestamp')
-    desc = os.path.join(pari_share(), 'pari.desc')
-    try:
-        if not force and os.stat(stamp).st_mtime >= os.stat(desc).st_mtime:
-            # No need to rebuild
-            return
-    except OSError:
-        pass
-
-=======
 def rebuild():
->>>>>>> 45e6c353
     G = PariFunctionGenerator()
     G()